--- conflicted
+++ resolved
@@ -656,12 +656,8 @@
             if (!this->assemblers[i]->first_packet_received)
                 throw runtime_error("ch_frb_io: get_first_fpga_count called, but first packet has not been received yet.");
 	    return this->assemblers[i]->first_fpgacount;
-<<<<<<< HEAD
+        }
     throw runtime_error("ch_frb_io internal error: beam_id not found in intensity_network_stream::get_first_fpga_count()");
-=======
-        }
-    return 0;
->>>>>>> 01f1f5cb
 }
 
 void intensity_network_stream::get_max_fpga_count_seen(vector<uint64_t> &flushed,
