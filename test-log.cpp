--- conflicted
+++ resolved
@@ -130,12 +130,11 @@
     // Don't assert(false) when you want your unit tests to succeed!
     //chassert(7 < 4);
 
-<<<<<<< HEAD
     delete ser;
-=======
+    usleep(100000);
+
     delete ctx;
     usleep(100000);
->>>>>>> f01f73a5
 
     return 0;
 }