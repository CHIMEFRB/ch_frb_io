// This file contains assembly language kernels for packet assembly and decoding.
// These kernels improve bottom-line performance of the network front end by ~30%.  
// It might be possible to improve further, using memory access optimizations such
// as streaming writes and aligned loads/stores (reference: chapter 7 of the Intel 
// optimization manual).
//
// I didn't bother writing assembly language kernels for packet _encoding_, since
// this code is used only for testing, and performance isn't as critical.
//
// The assembly language kernels make assumptions on the packet parameters:
// nt_per_packet must be equal to 16, and nupfreq must be even.  According to
// a recent email from Andre, these assumptions may not hold up, in which case
// we may need to write more kernels!
//
// The fast kernels are called using the following mechanism.  The member functions
// assembled_chunk::add_packet(), assembled_chunk::decode() are virtual.  When an
// assembled_chunk is allocated, we test whether the packet parameters (nt_per_packet,
// nupfreq) satisfy the constraints which permit fast kernels.  If so, then we allocate
// a special subclass fast_assembled_chunk which overrides the virtuals and calls the
// fast kernels.  Thus, this source file is responsible for defining the functions
// fast_assembled_chunk::add_packet() and fast_assembled_chunk::decode().

#include <cassert>
#include <iomanip>
#include <algorithm>
#include "ch_frb_io_internals.hpp"

using namespace std;

namespace ch_frb_io {
#if 0
};  // pacify emacs c-mode!
#endif

#ifndef __AVX2__

// If compiling on a machine without the AVX2 instruction set, we include some placeholder routines

fast_assembled_chunk::fast_assembled_chunk(int beam_id_, int nupfreq_, int nt_per_packet_, int fpga_counts_per_sample_, uint64_t ichunk_) :
    assembled_chunk(beam_id_, nupfreq_, nt_per_packet_, fpga_counts_per_sample_, ichunk_)
{
    throw runtime_error("ch_frb_io: fast kernels not available (non-AVX2 machine), you need to use slow kernels");
}

void fast_assembled_chunk::add_packet(const intensity_packet &packet)
{
    throw runtime_error("ch_frb_io: fast kernels not available (non-AVX2 machine), you need to use slow kernels");
}

void fast_assembled_chunk::decode(float *intensity, float *weights, int stride) const
{
    throw runtime_error("ch_frb_io: internal error: fast_assembled_chunk::add_packet() called on a non-AVX2 machine");
}

void test_avx2_kernels(std::mt19937 &rng)
{
    cerr << "test_avx2_kernels(): this machine does not have the AVX2 instruction set, nothing to do\n";
}

#else  // __AVX2__

#include <immintrin.h>

// -------------------------------------------------------------------------------------------------
//
// Utils


// Given 128-bit SIMD register which holds 4 single-precision floats, extract the N-th float
template<unsigned int N>
inline float _extract128(__m128 x)
{
    // _mm_extract_ps() returns int instead of float?!
    union { int i; float x; } u;
    u.i = _mm_extract_ps(x, N);
    return u.x;
}

// Given 256-bit SIMD register which holds 8 single-precision floats, extract the N-th float
template<unsigned int N>
inline float _extract256(__m256 x)
{
    __m128 x2 = _mm256_extractf128_ps(x, N/4);
    return _extract128<N%4> (x2);
}

// These functions return string representations of SIMD registers, for debugging:
//   _vstr8_partial:  256-bit SIMD register which holds 32 8-bit integers
//   _vstr32_partial: 256-bit SIMD register which holds 8 32-bit integers
//   _vstrps_partial: 256-bit SIMD register which holds 8 single-precision floats

template<unsigned int N> inline void _vstr8_partial(stringstream &ss, __m256i x, bool hexflag);
template<unsigned int N> inline void _vstr32_partial(stringstream &ss, __m256i x, bool hexflag);
template<unsigned int N> inline void _vstrps_partial(stringstream &ss, __m256 x);

template<> inline void _vstr8_partial<0>(stringstream &ss, __m256i x, bool hex) { return; }
template<> inline void _vstr32_partial<0>(stringstream &ss, __m256i x, bool hex) { return; }
template<> inline void _vstrps_partial<0>(stringstream &ss, __m256 x) { return; }

template<unsigned int N> 
inline void _vstr8_partial(stringstream &ss, __m256i x, bool hexflag) 
{
    _vstr8_partial<N-1>(ss, x, hexflag);
    if (hexflag)
	ss << " " << setfill('0') << setw(2) << hex << uint32_t(uint8_t(_mm256_extract_epi8(x,N-1)));
    else
	ss << " " << int32_t(_mm256_extract_epi8(x,N-1));
}

template<unsigned int N>
inline void _vstr32_partial(stringstream &ss, __m256i x, bool hexflag) 
{
    _vstr32_partial<N-1>(ss, x, hexflag);
    if (hexflag)
	ss << " " << setfill('0') << setw(8) << hex << uint32_t(_mm256_extract_epi32(x,N-1));
    else
	ss << " " << _mm256_extract_epi32(x,N-1);
}

template<unsigned int N>
inline void _vstrps_partial(stringstream &ss, __m256 x)
{
    _vstrps_partial<N-1>(ss, x);
    ss << " " << _extract256<N-1>(x);
}


inline string _vstr8(__m256i x, bool hexflag=true)
{
    stringstream ss;
    ss << "[";
    _vstr8_partial<32> (ss, x, hexflag);
    ss << " ]";
    return ss.str();
}

inline string _vstr32(__m256i x, bool hexflag=false)
{
    stringstream ss;
    ss << "[";
    _vstr32_partial<8> (ss, x, hexflag);
    ss << " ]";
    return ss.str();
}

inline string _vstr(__m256 x)
{
    stringstream ss;
    ss << "[";
    _vstrps_partial<8> (ss, x);
    ss << " ]";
    return ss.str();
}


// -------------------------------------------------------------------------------------------------


// incremental_downsample8: a helper class for the downsampling kernels.
//
// Incrementally "absorbs" a float32[64], represented as eight __m256's, 
// downsamples float32[8], and returns the result as an __m256.

struct incremental_downsample8
{
    __m256 x0;
    __m256 x1;
    __m256 x2;

    static inline __m256 f(__m256 a, __m256 b) { return _mm256_shuffle_ps(a, b, 0x88) + _mm256_shuffle_ps(a, b, 0xdd); }

    // After add<7>(), the downsampled vector is 'x0'.
    template<int N> inline void add(__m256 x);

    // These only make sense to call after add<7>().
    inline void store(float *p)  { _mm256_store_ps(p, x0); }
    inline void update(float *p) { _mm256_store_ps(p, x0 + _mm256_load_ps(p)); }
};


template<> inline void incremental_downsample8::add<0> (__m256 x)  { x0 = x; }
template<> inline void incremental_downsample8::add<1> (__m256 x)  { x1 = f(x0,x); }
template<> inline void incremental_downsample8::add<2> (__m256 x)  { x0 = x; }
template<> inline void incremental_downsample8::add<3> (__m256 x)  { x2 = f(x1,f(x0,x)); }
template<> inline void incremental_downsample8::add<4> (__m256 x)  { x0 = x; }
template<> inline void incremental_downsample8::add<5> (__m256 x)  { x1 = f(x0,x); }
template<> inline void incremental_downsample8::add<6> (__m256 x)  { x0 = x; }

template<> inline void incremental_downsample8::add<7> (__m256 x)
{ 
    x0 = f(x1,f(x0,x));
    x0 = _mm256_blend_ps(x2, x0, 0xf0) + _mm256_permute2f128_ps(x2, x0, 0x21);
}


// incremental_upsample8: a helper class for the downsampling kernels.
//
// Loads a float32[8] from memory, and allows caller to request a constant
// __m256 containing any of the 8 floats (repeated 8 times).
//
// Note: constructor assumes 'p' is an aligned pointer!!

struct incremental_upsample8 {
    __m256 x0;  // [x0 x0]
    __m256 x1;  // [x1 x1]
    
    incremental_upsample8(const float *p)
    {
	__m256 x01 = _mm256_load_ps(p);                       // [x0 x1]
	__m256 x10 = _mm256_permute2f128_ps(x01, x01, 0x01);  // [x1 x0]

	x0 = _mm256_blend_ps(x01, x10, 0xf0);  // [x0 x0]
	x1 = _mm256_blend_ps(x01, x10, 0x0f);  // [x1 x1]
    }

    template<int N> inline __m256 get();
};


template<> inline __m256 incremental_upsample8::get<0>() { return _mm256_permute_ps(x0, 0x00); }  // (0000)_4
template<> inline __m256 incremental_upsample8::get<1>() { return _mm256_permute_ps(x0, 0x55); }  // (1111)_4
template<> inline __m256 incremental_upsample8::get<2>() { return _mm256_permute_ps(x0, 0xaa); }  // (2222)_4
template<> inline __m256 incremental_upsample8::get<3>() { return _mm256_permute_ps(x0, 0xff); }  // (3333)_4
template<> inline __m256 incremental_upsample8::get<4>() { return _mm256_permute_ps(x1, 0x00); }
template<> inline __m256 incremental_upsample8::get<5>() { return _mm256_permute_ps(x1, 0x55); }
template<> inline __m256 incremental_upsample8::get<6>() { return _mm256_permute_ps(x1, 0xaa); }
template<> inline __m256 incremental_upsample8::get<7>() { return _mm256_permute_ps(x1, 0xff); }


// -------------------------------------------------------------------------------------------------
//
// add_packet_kernel()
//
// Just copies src -> dst, where both 'src' and 'dst' are logical 2D arrays of shape (nupfreq, 16).
// The src array has frequency stride 16, as appropriate for a "close-packed" array.
// The dst array has frequency stride nt_per_assembled_chunk, as appopriate for an assembled_chunk subarray.
// The kernel assumes nt_per_packet=16, and nupfreq is even.


inline void _add_packet_kernel(uint8_t *dst, const uint8_t *src, int nupfreq)
{
    constexpr int s = constants::nt_per_assembled_chunk;

    for (int i = 0; i < nupfreq; i += 2) {
	__m256i x = _mm256_loadu_si256((const __m256i *) (src + 16*i));
	__m128i x0 = _mm256_extractf128_si256(x, 0);
	__m128i x1 = _mm256_extractf128_si256(x, 1);
	
	// I checked that _mm_store_si128() is faster than _mm_stream_si128() here.
	_mm_store_si128((__m128i *) (dst + i*s), x0);
	_mm_store_si128((__m128i *) (dst + (i+1)*s), x1);
    }
}


// -------------------------------------------------------------------------------------------------
//
// Decode kernels
//
// This ended up being only arginally faster than the reference decode kernel!
// One thing that may help is switching to aligned loads/stores throughout (need to change rf_pipelines
// first though).


struct decoder {
    const __m256 f1;
    const __m256i i255;
    const __m256i ctl;

    decoder() :
	f1(_mm256_set1_ps(1.0)),
	i255(_mm256_set1_epi32(255)),
	ctl(_mm256_set_epi8(11,3,15,7,10,2,14,6,9,1,13,5,8,0,12,4,
			    11,3,15,7,10,2,14,6,9,1,13,5,8,0,12,4))
    { }

    // Note that mask32 uses reversed convention: 0 if valid, 0xff if invalid
    inline void decode8(float *intensity, float *weights, __m256i data32, __m256i mask32, __m256 scales, __m256 offsets)
    {
	__m256 x = _mm256_cvtepi32_ps(data32);
	_mm256_storeu_ps(intensity, scales*x + offsets);

	__m256 m = _mm256_castsi256_ps(_mm256_cmpeq_epi32(mask32, _mm256_setzero_si256()));
	_mm256_storeu_ps(weights, _mm256_and_ps(f1,m));
    }

    template<int N>
    inline void decode32(float *intensity, float *weights, const uint8_t *data, incremental_upsample8 &scales, incremental_upsample8 &offsets)
    {
	__m256i x = _mm256_load_si256((const __m256i *) data);

	//  x4  x5  x6  x7   x0  x1  x2  x3  x12 x13 x14 x15    x8  x9 x10 x11
	// x20 x21 x22 x23  x16 x17 x18 x19  x28 x29 x30 x31   x24 x25 x26 x27
	__m256i y = _mm256_shuffle_epi32(x, 0xb1);  // (2301)_4

	// [ x16 ... x31 x0 ... x8 ]
	__m256i z = _mm256_permute2f128_si256(x, x, 0x01);

	// x16 x17 x18 x19  x0 x1 x2 x3  x24 x25 x26 x27    x8  x9 x10 x11
        // x20 x21 x22 x23  x4 x5 x6 x7  x28 x29 x30 x31   x12 x13 x14 x15
	__m256i d = _mm256_blend_epi32(y, z, 0xa5);  // (10100101)_2

	// x0  x8 x16 x24   x1  x9 x17 x25   x2 x10 x18 x26   x3 x11 x19 x27
	// x4 x12 x20 x28   x5 x13 x21 x29   x6 x11 x19 x27   x7 x15 x23 x31
	d = _mm256_shuffle_epi8(d, ctl);

	__m256i m0 = _mm256_cmpeq_epi8(d, _mm256_setzero_si256());
	__m256i m1 = _mm256_cmpeq_epi8(d, _mm256_set1_epi8(-1));
	__m256i m = _mm256_or_si256(m0, m1);  // 0xff if masked, 0x00 if valid

	__m256 sca0 = scales.get<2*N> ();
	__m256 off0 = offsets.get<2*N> ();

	__m256i d32 = _mm256_and_si256(d,i255);
	__m256i m32 = _mm256_and_si256(m,i255);

	decode8(intensity, weights, d32, m32, sca0, off0);

	d32 = _mm256_and_si256(_mm256_srli_epi32(d,8), i255);
	m32 = _mm256_and_si256(_mm256_srli_epi32(m,8), i255);

	decode8(intensity+8, weights+8, d32, m32, sca0, off0);

	sca0 = scales.get<2*N+1> ();
	off0 = offsets.get<2*N+1> ();

	d32 = _mm256_and_si256(_mm256_srli_epi32(d,16), i255);
	m32 = _mm256_and_si256(_mm256_srli_epi32(m,16), i255);

	decode8(intensity+16, weights+16, d32, m32, sca0, off0);

	d32 = _mm256_srli_epi32(d,24);
	m32 = _mm256_srli_epi32(m,24);

	decode8(intensity+24, weights+24, d32, m32, sca0, off0);
    }
    
    inline void decode128(float *intensity, float *weights, const uint8_t *data, const float *scales, const float *offsets)
    {
	incremental_upsample8 sca(scales);
	incremental_upsample8 off(offsets);
    
	decode32<0> (intensity, weights, data, sca, off);
	decode32<1> (intensity+32, weights+32, data+32, sca, off);
	decode32<2> (intensity+64, weights+64, data+64, sca, off);
	decode32<3> (intensity+96, weights+96, data+96, sca, off);
    }

    inline void decode_row(float *intensity, float *weights, const uint8_t *data, const float *scales, const float *offsets)
    {
	static_assert(constants::nt_per_assembled_chunk % 128 == 0, "_decode_kernel() assumes nt_per_assembled_chunk divisible by 128");

	constexpr int n = constants::nt_per_assembled_chunk / 128;
	
	for (int i = 0; i < n; i++)
	    decode128(intensity + i*128, weights + i*128, data + i*128, scales + i*8, offsets + i*8);
    }
};



// -------------------------------------------------------------------------------------------------
//
// Fast downsampling kernels start here, and continue for a while!


// _extract_16_8: a helper class for the downsampling kernels.
//
// Takes a uint16[32] array (represented as two __m256i's), extracts the low 8 bits from each element, 
// and outputs a uint8[32] array (represented at __m256i).

struct _extract_16_8 {
    const __m256i ctl0;
    const __m256i ctl1;

    _extract_16_8() :
	ctl0(_mm256_set_epi8(0x0e, 0x0c, 0x0a, 0x08, 0x06, 0x04, 0x02, 0x00,
			     0xff, 0xff, 0xff, 0xff, 0xff, 0xff, 0xff, 0xff,
			     0x0e, 0x0c, 0x0a, 0x08, 0x06, 0x04, 0x02, 0x00,
			     0xff, 0xff, 0xff, 0xff, 0xff, 0xff, 0xff, 0xff)),
	ctl1(_mm256_set_epi8(0xff, 0xff, 0xff, 0xff, 0xff, 0xff, 0xff, 0xff,
			     0x0e, 0x0c, 0x0a, 0x08, 0x06, 0x04, 0x02, 0x00,
			     0xff, 0xff, 0xff, 0xff, 0xff, 0xff, 0xff, 0xff,
			     0x0e, 0x0c, 0x0a, 0x08, 0x06, 0x04, 0x02, 0x00))
    { }

    inline __m256i extract(__m256i x, __m256i y)
    {
	x = _mm256_shuffle_epi8(x, ctl0);    // [ 0 x0 0 x1 ]
	y = _mm256_shuffle_epi8(y, ctl1);    // [ y0 0 y1 0 ]

	__m256i z = _mm256_blend_epi32(x, y, 0x33);  // [ y0 x0 y1 x1 ].  Note 0x33 = (00110011)_2

	// To finish the kernel, we just need to output [ x0 x1 y0 y1 ]

	__m256i u = _mm256_shuffle_epi32(z, 0x4e);          // [ x0 y0 x1 y1 ].  Note 0x4e = (1032)_4
	__m256i v = _mm256_permute2x128_si256(z, z, 0x01);  // [ y1 x1 y0 x0 ]
	
	return _mm256_blend_epi32(u, v, 0x3c);  // [ x0 x1 y0 y1 ]
    }
};


// _extract_32_8: a helper class for the downsampling kernels.
//
// Takes a uint32[32] array (represented as four __m256i's), extracts the low 8 bits from each 
// element, and outputs a uint8[32] array (represented as __m256i).

struct _extract_32_8 {
    const __m256i ctl0;
    const __m256i ctl1;
    unsigned int saved_rounding_mode;

    _extract_32_8() :
	ctl0(_mm256_set_epi8(0xff, 0xff, 0xff, 0xff, 0xff, 0xff, 0xff, 0xff,
			     0x0c, 0x08, 0x04, 0x00, 0xff, 0xff, 0xff, 0xff,
			     0xff, 0xff, 0xff, 0xff, 0xff, 0xff, 0xff, 0xff,
			     0xff, 0xff, 0xff, 0xff, 0x0c, 0x08, 0x04, 0x00)),
	ctl1(_mm256_set_epi8(0x0c, 0x08, 0x04, 0x00, 0xff, 0xff, 0xff, 0xff,
			     0xff, 0xff, 0xff, 0xff, 0xff, 0xff, 0xff, 0xff,
			     0xff, 0xff, 0xff, 0xff, 0x0c, 0x08, 0x04, 0x00,
			     0xff, 0xff, 0xff, 0xff, 0xff, 0xff, 0xff, 0xff))
    { 
	this->saved_rounding_mode = _MM_GET_ROUNDING_MODE();
	_MM_SET_ROUNDING_MODE(_MM_ROUND_NEAREST);
    }

    ~_extract_32_8()
    {
	_MM_SET_ROUNDING_MODE(saved_rounding_mode);
    }

    inline __m256i extract(__m256 a, __m256 b, __m256 c, __m256 d)
    {
	__m256 f0 = _mm256_setzero_ps();
	__m256 f255 = _mm256_set1_ps(255.0);

	a = _mm256_min_ps(_mm256_max_ps(a, f0), f255);
	b = _mm256_min_ps(_mm256_max_ps(b, f0), f255);
	c = _mm256_min_ps(_mm256_max_ps(c, f0), f255);
	d = _mm256_min_ps(_mm256_max_ps(d, f0), f255);
	
	__m256i ai = _mm256_cvtps_epi32(a);
	__m256i bi = _mm256_cvtps_epi32(b);
	__m256i ci = _mm256_cvtps_epi32(c);
	__m256i di = _mm256_cvtps_epi32(d);

	ai = _mm256_shuffle_epi8(ai, ctl0);  // [ a0 0 0 0 0 a1 0 0 ]
	bi = _mm256_shuffle_epi8(bi, ctl1);  // [ 0 0 b0 0 0 0 0 b1 ]
	ci = _mm256_shuffle_epi8(ci, ctl0);  // [ c0 0 0 0 0 c1 0 0 ]
	di = _mm256_shuffle_epi8(di, ctl1);  // [ 0 0 d0 0 0 0 0 d1 ]

	ai = _mm256_blend_epi32(ai, bi, 0xcc);    // [ a0 0 b0 0 0 a1 0 b1 ].  Note 0xcc = (11001100)_2
	ci = _mm256_blend_epi32(ci, di, 0xcc);    // [ c0 0 d0 0 0 c1 0 d1 ].
	
	__m256i t = _mm256_blend_epi32(ai, ci, 0xf0);   // [ a0 0 b0 0 0 c1 0 d1 ]
	__m256i u = _mm256_blend_epi32(ai, ci, 0x0f);   // [ c0 0 d0 0 0 a1 0 b1 ]

	u = _mm256_permute2x128_si256(u, u, 0x01);      // [ 0 a1 0 b1 c0 0 d0 0 ]
	
	return  _mm256_blend_epi32(t, u, 0x5a);  // [ a0 a1 b0 b1 c0 c1 d0 d1 ].  Note 0x5a = (01011010)_2
    }
};


// Helper function called by _kernel1a().
inline __m256 _unpack_16bit_data(__m128i x, __m256 offset, __m256 scale)
{
    __m256i y = _mm256_cvtepi16_epi32(x);
    __m256 z = _mm256_cvtepi32_ps(y);
    return scale * z + offset;
}


// Decode kernel.
// Reads 32 input data values (uint8).
// Reads 2 offset values, by calling offset.get<2N> and offset.get<2N+1>
// Reads 2 scale values, by calling scales.get<2N> and scales.get<2N+1>
// Writes 1 logical count value, by calling out_count.add<N>
// Writes 1 logical mean value, by calling out_mean.add<N>

template<int N>
inline void _ds_kernel1a(float *out_data, int *out_mask, const uint8_t *in_data,
			 incremental_upsample8 &in_offset, incremental_upsample8 &in_scale,
			 incremental_downsample8 &out_count, incremental_downsample8 &out_mean)
{
    static constexpr int N2 = (2*N) % 8;

    __m256i all_ones = _mm256_set1_epi8(0xff);

    // 8-bit input data
    __m256i d8 = _mm256_load_si256((const __m256i *) in_data);

    // 8-bit mask (actually the mask complement: 0x00 means "OK", 0xff means "invalid".
    __m256i m8a = _mm256_cmpeq_epi8(d8, _mm256_setzero_si256());
    __m256i m8b = _mm256_cmpeq_epi8(d8, all_ones);
    __m256i m8c = _mm256_or_si256(m8a, m8b);
    
    // 16-bit output data
    __m256i d16a = _mm256_and_si256(d8, _mm256_set1_epi16(0xff));
    __m256i d16b = _mm256_srli_epi16(d8, 8);
    __m256i d16 = _mm256_add_epi16(d16a, d16b);

    // 16-bit mask
    __m256i m16 = m8c;
    m16 = _mm256_or_si256(m16, _mm256_slli_epi16(m8c,8));  // shift left
    m16 = _mm256_or_si256(m16, _mm256_srli_epi16(m8c,8));  // shift right
    m16 = _mm256_xor_si256(m16, all_ones);

    // Unpack output data to pair (float32[8], float32[8])
    __m256 x0 = _unpack_16bit_data(_mm256_extracti128_si256(d16,0), in_offset.get<N2>(), in_scale.get<N2>());
    __m256 x1 = _unpack_16bit_data(_mm256_extracti128_si256(d16,1), in_offset.get<N2+1>(), in_scale.get<N2+1>());

    // Unpack 16-bit output mask to pair (int32[8], int32[8])
    __m256i m0 = _mm256_cvtepi16_epi32(_mm256_extracti128_si256(m16,0));
    __m256i m1 = _mm256_cvtepi16_epi32(_mm256_extracti128_si256(m16,1));

    // May as well apply mask here, since we need to do it before computing 'out_mean' anyway.
    x0 = _mm256_and_ps(x0, _mm256_castsi256_ps(m0));
    x1 = _mm256_and_ps(x1, _mm256_castsi256_ps(m1));

    // Write out_data
    _mm256_store_ps(out_data, x0);
    _mm256_store_ps(out_data+8, x1);

    // Write out_mask
    _mm256_store_si256((__m256i *) (out_mask), m0);
    _mm256_store_si256((__m256i *) (out_mask+8), m1);

    // Write out_count.
    __m256i count = _mm256_add_epi32(m0, m1);
    count = _mm256_sub_epi32(_mm256_setzero_si256(), count);
    out_count.add<N> (_mm256_cvtepi32_ps(count));

    // Write out_mean
    out_mean.add<N> (x0+x1);
}


// Reads 256 input data values (uint8).
// Reads 16 scale values (float32)
// Reads 16 offset values (float32)
// Writes 128 output data values (float32, scale/offset applied).
// Writes 128 output mask values (int32).
// Updates (not writes!) 8 mean values
// Updates (not writes!) 8 count values

inline void _ds_kernel1b(float *out_data, int *out_mask, const uint8_t *in_data, 
			 const float *in_offset, const float *in_scale, 
			 float *update_count, float *update_mean)
{
    incremental_downsample8 count;
    incremental_downsample8 mean;

    incremental_upsample8 offset0(in_offset);
    incremental_upsample8 scale0(in_scale);

    _ds_kernel1a<0> (out_data, out_mask, in_data, offset0, scale0, count, mean);
    _ds_kernel1a<1> (out_data+16, out_mask+16, in_data+32, offset0, scale0, count, mean);
    _ds_kernel1a<2> (out_data+32, out_mask+32, in_data+64, offset0, scale0, count, mean);
    _ds_kernel1a<3> (out_data+48, out_mask+48, in_data+96, offset0, scale0, count, mean);

    incremental_upsample8 offset1(in_offset+8);
    incremental_upsample8 scale1(in_scale+8);

    _ds_kernel1a<4> (out_data+64, out_mask+64, in_data+128, offset1, scale1, count, mean);
    _ds_kernel1a<5> (out_data+80, out_mask+80, in_data+160, offset1, scale1, count, mean);
    _ds_kernel1a<6> (out_data+96, out_mask+96, in_data+192, offset1, scale1, count, mean);
    _ds_kernel1a<7> (out_data+112, out_mask+112, in_data+224, offset1, scale1, count, mean);

    count.update(update_count);
    mean.update(update_mean);
}


// Fast decode kernel.
// Assumes nt (=nt_per_assembled_chunk) is a multiple of 256.
// Assumes nt_per_packet = 16.
//
// Reads (nupfreq, nt) input data values (uint8).
// Reads (nt/16) offset values (float32).
// Reads (nt/16) scale values (float32).
// Writes (nupfreq, nt/2) output data values (float32).
// Writes (nupfreq, nt/2) output mask values (int32).
// Writes (nt/32) count values (float32).
// Writes (nt/32) mean values (float32).
//
// Note that values of the 'out_data' array are undefined (but guaranteed to be non-NaN)
// if the corresponding 'out_mask' entry is zero.

inline void _ds_kernel1(float *out_data, int *out_mask, const uint8_t *in_data, const float *in_offsets, 
			const float *in_scales, float *out_count, float *out_mean, int nupfreq, int nt)
{
    // The first pass computes out_count = sum(w_i), but
    // uses out_mean as a temp buffer to store sum(w_i d_i).

    memset(out_count, 0, (nt/32) * sizeof(float));
    memset(out_mean, 0, (nt/32) * sizeof(float));

    for (int iupfreq = 0; iupfreq < nupfreq; iupfreq++) {
	for (int i = 0; i < (nt/256); i++)
	    _ds_kernel1b(out_data + iupfreq*(nt/2) + 128*i,
			 out_mask + iupfreq*(nt/2) + 128*i,
			 in_data + iupfreq*nt + 256*i,
			 in_offsets + 16*i,
			 in_scales + 16*i,
			 out_count + 8*i,
			 out_mean + 8*i);
    }

    // The second pass computes out_mean = sum(w_i d_i) / sum(w_i).

    __m256 one = _mm256_set1_ps(1.0);

    for (int i = 0; i < (nt/32); i += 8) {
	__m256 num = _mm256_load_ps(out_mean + i);
	__m256 den = _mm256_load_ps(out_count + i);
	__m256 mean = num / _mm256_max_ps(den, one);

	_mm256_store_ps(out_mean + i, mean);
    }
}


// Reads 16 data values (float32)
// Reads 16 mask values (int32)
// Calls in_mean::get<N>() to get the mean.
// Calls out_var::add<N>() with sum w d^2

template<int N>
inline void _ds_kernel2a(const float *data, const int *mask, incremental_upsample8 &in_mean, incremental_downsample8 &out_var)
{
    __m256 x0 = _mm256_load_ps(data);
    __m256 x1 = _mm256_load_ps(data+8);

    // Subtract offset.
    __m256 offset = in_mean.get<N>();
    x0 -= offset;
    x1 -= offset;

    // Apply mask
    const float *fmask = (const float *) (mask);
    x0 = _mm256_and_ps(x0, _mm256_load_ps(fmask));
    x1 = _mm256_and_ps(x1, _mm256_load_ps(fmask+8));
    
    out_var.add<N> (x0*x0 + x1*x1);
}

// Reads 128 data values (float32)
// Reads 128 mask values (int32)
// Reads 8 mean values (float32)
// Updates (not writes!) 8 var values.

inline void _ds_kernel2b(const float *in_data, const int *in_mask, const float *in_mean, float *update_var)
{
    incremental_upsample8 mean(in_mean);
    incremental_downsample8 var;
    
    _ds_kernel2a<0> (in_data, in_mask, mean, var);
    _ds_kernel2a<1> (in_data+16, in_mask+16, mean, var);
    _ds_kernel2a<2> (in_data+32, in_mask+32, mean, var);
    _ds_kernel2a<3> (in_data+48, in_mask+48, mean, var);
    _ds_kernel2a<4> (in_data+64, in_mask+64, mean, var);
    _ds_kernel2a<5> (in_data+80, in_mask+80, mean, var);
    _ds_kernel2a<6> (in_data+96, in_mask+96, mean, var);
    _ds_kernel2a<7> (in_data+112, in_mask+112, mean, var);
    
    var.update(update_var);
}



// kernel2: computes offsets, scales
//
// The 'in_data' and 'in_mask' arrays have shape (nupfreq,nt/2).  (Not shape (nupfreq,nt)!)
//
// The w0,w1,w2 arrays have length (nt/32).
//
//   - On input:
//       w0 = count
//       w1 = mean
//
//   - On output:
//       w0 = offset
//       w1 = dec_scale
//       w2 = enc_scale
//
// Assumes nt is divisible by 256, and nt_per_packet=16.
//
// Reminder: packets are decoded and encoded as follows
//   (decoded intensity) = (dec_scale) * (8-bit value) + offset
//   (encoded 8-bit value) = (enc_scale) * (intensity - offset)


inline void _ds_kernel2(const float *in_data, const int *in_mask, float *w0, float *w1, float *w2, int nupfreq, int nt)
{
    memset(w2, 0, (nt/32) * sizeof(float));

    for (int iupfreq = 0; iupfreq < nupfreq; iupfreq++) {
	for (int i = 0; i < (nt/256); i++)
	    _ds_kernel2b(in_data + iupfreq*(nt/2) + 128*i,
			 in_mask + iupfreq*(nt/2) + 128*i,
			 w1 + 8*i,
			 w2 + 8*i);
    }

    __m256 c1 = _mm256_set1_ps(1.0);
    __m256 c004 = _mm256_set1_ps(0.04);
    __m256 c128 = _mm256_set1_ps(128.0);
    __m256 eps = _mm256_set1_ps(1.0e-10);

    for (int i = 0; i < nt/32; i += 8) {
	__m256 count = _mm256_load_ps(w0+i);
	__m256 mean = _mm256_load_ps(w1+i);
	__m256 var = _mm256_load_ps(w2+i) / _mm256_max_ps(count,c1);

	var += eps * mean * mean;

	__m256 rms = _mm256_sqrt_ps(var);
	__m256 mask = _mm256_cmp_ps(rms, _mm256_setzero_ps(), _CMP_GT_OQ);

	rms = _mm256_blendv_ps(c1, rms, mask);

	__m256 dec_scale = c004 * rms;
	__m256 enc_scale = c1 / dec_scale;
	__m256 offset = mean - c128 * dec_scale;

	_mm256_store_ps(w0+i, offset);
	_mm256_store_ps(w1+i, dec_scale);
	_mm256_store_ps(w2+i, enc_scale);
    }
}


// Encode kernel.
// Reads 32 data values (float32)
// Reads 32 mask values (float32)
// Calls enc_off::get<2N>() and enc_off::get<2N+1> to get encode offsets.
// Calls enc_scal::get<2N>() and enc_scal::get<2N+1> to get encode scale.
// Writes 32 output values (uint8)

template<int N>
inline void _ds_kernel3a(uint8_t *out, const float *data, const int *mask, incremental_upsample8 &enc_off, incremental_upsample8 &enc_scal, _extract_32_8 &ex)
{
    __m256 x0 = _mm256_load_ps(data);
    __m256 x1 = _mm256_load_ps(data+8);
    __m256 x2 = _mm256_load_ps(data+16);
    __m256 x3 = _mm256_load_ps(data+24);

    __m256 off = enc_off.get<2*N>();
    __m256 scal = enc_scal.get<2*N>();
    
    x0 = (x0 - off) * scal;
    x1 = (x1 - off) * scal;

    off = enc_off.get<2*N+1>();
    scal = enc_scal.get<2*N+1>();

    x2 = (x2 - off) * scal;
    x3 = (x3 - off) * scal;

    const float *fmask = (const float *) mask;

    x0 = _mm256_and_ps(x0, _mm256_load_ps(fmask));
    x1 = _mm256_and_ps(x1, _mm256_load_ps(fmask+8));
    x2 = _mm256_and_ps(x2, _mm256_load_ps(fmask+16));
    x3 = _mm256_and_ps(x3, _mm256_load_ps(fmask+24));

    __m256i y = ex.extract(x0, x1, x2, x3);

    _mm256_store_si256((__m256i *) out, y);
}


// Encode kernel.
// Reads 128 data values (float32)
// Reads 128 mask values (float32)
// Reads 8 offset values from 'w1' (float32)
// Reads 8 inverse_scale values from 'w2' (float32)
// Writes 128 output values (int8)

inline void _ds_kernel3b(uint8_t *out, const float *data, const int *mask, const float *enc_off, const float *enc_scal, _extract_32_8 &ex)
{
    incremental_upsample8 w1(enc_off);
    incremental_upsample8 w2(enc_scal);

    _ds_kernel3a<0> (out, data, mask, w1, w2, ex);
    _ds_kernel3a<1> (out+32, data+32, mask+32, w1, w2, ex);
    _ds_kernel3a<2> (out+64, data+64, mask+64, w1, w2, ex);
    _ds_kernel3a<3> (out+96, data+96, mask+96, w1, w2, ex);
}


// Fast encode kernel.
// Note that the arrays here have (nt/2) time samples, not nt time samples!
// Assumes nt is a multiple of 256, and that 'out' has stride nt (not stride nt/2).
// Assumes nt_per_packet = 16.
//
// Reads (nupfreq,nt/2) data values (float32)
// Reads (nupfreq,nt/2) mask values (int32)
// Reads (nt/32) enc_offset values (float32)
// Reads (nt/32) enc_scale values (float32)
// Writes (nupfreq,nt/2) data values (uint8_t).

inline void _ds_kernel3(uint8_t *out, const float *data, const int *mask, const float *enc_off, const float *enc_scal, int nupfreq, int nt)
{
    _extract_32_8 ex;

    for (int iupfreq = 0; iupfreq < nupfreq; iupfreq++) {
	for (int i = 0; i < (nt/256); i++) {
	    _ds_kernel3b(out + iupfreq*nt + 128*i, 
			 data + iupfreq*(nt/2) + 128*i, 
			 mask + iupfreq*(nt/2) + 128*i, 
			 enc_off + 8*i,
			 enc_scal + 8*i,
			 ex);
	}
    }
}


// -------------------------------------------------------------------------------------------------
//
// class fast_assembled_chunk


fast_assembled_chunk::fast_assembled_chunk(int beam_id_, int nupfreq_, int nt_per_packet_, int fpga_counts_per_sample_, uint64_t ichunk_) :
    assembled_chunk(beam_id_, nupfreq_, nt_per_packet_, fpga_counts_per_sample_, ichunk_)
{
    if (nt_per_packet_ != 16)
	throw runtime_error("ch_frb_io: fast kernels are only implemented for nt_per_packet=16, you need to either ensure that this is satisfied, or use slow kernels");
    if (nupfreq % 2 != 0)
<<<<<<< HEAD
	throw runtime_error("ch_frb_io: internal error: fast_assembled_chunk constructor called with odd value of nupfreq");
    
    // assumed in downsampling kenrnel
    if (constants::nt_per_assembled_chunk % 256 != 0)
	throw runtime_error("ch_frb_io: internal error: fast_assembled_chunk constructor called nt_coarse not divisible by 256");
=======
	throw runtime_error("ch_frb_io: fast kernels are only implemented for nfreq divisible by 2048, you need to either ensure that this is satisfied, or use slow kernels");
>>>>>>> 35c726a4
}


// virtual override
void fast_assembled_chunk::add_packet(const intensity_packet &packet)
{
    // Offset relative to beginning of packet
    uint64_t t0 = packet.fpga_count / uint64_t(fpga_counts_per_sample) - isample;

    for (int f = 0; f < packet.nfreq_coarse; f++) {
	int coarse_freq_id = packet.coarse_freq_ids[f];

	int d = coarse_freq_id*nt_coarse + (t0/nt_per_packet);
	this->scales[d] = packet.scales[f];
	this->offsets[d] = packet.offsets[f];

	uint8_t *dst = data + coarse_freq_id * nupfreq * constants::nt_per_assembled_chunk + t0;
	const uint8_t *src = packet.data + f * nupfreq * 16;

	_add_packet_kernel(dst, src, nupfreq);
    }
}


// virtual override
void fast_assembled_chunk::decode(float *intensity, float *weights, int stride) const
{
    if (!intensity || !weights)
	throw runtime_error("ch_frb_io: null pointer passed to fast_assembled_chunk::decode()");
    if (stride < constants::nt_per_assembled_chunk)
	throw runtime_error("ch_frb_io: bad stride passed to fast_assembled_chunk::decode()");

    decoder d;

    for (int if_coarse = 0; if_coarse < constants::nfreq_coarse_tot; if_coarse++) {
	const float *scales_f = this->scales + if_coarse * nt_coarse;
	const float *offsets_f = this->offsets + if_coarse * nt_coarse;
	
	for (int if_fine = if_coarse*nupfreq; if_fine < (if_coarse+1)*nupfreq; if_fine++) {
	    const uint8_t *src_f = this->data + if_fine * constants::nt_per_assembled_chunk;
	    float *int_f = intensity + if_fine * stride;
	    float *wt_f = weights + if_fine * stride;

	    d.decode_row(int_f, wt_f, src_f, scales_f, offsets_f);
	}
    }    
}


// Virtual override.
// There is some code duplication between this and assembled_chunk::downsample(), so be sure to make changes in sync.
void fast_assembled_chunk::downsample(const assembled_chunk *src1, const assembled_chunk *src2)
{
    int nfreq_c = constants::nfreq_coarse_tot;
    int nt_f = constants::nt_per_assembled_chunk;
    int nt_c = nt_f / nt_per_packet;

    if (!src1 || !src2)
	throw runtime_error("ch_frb_io: null pointer in assembled_chunk::downsample()");
    if (this == src2)
	throw runtime_error("ch_frb_io: assembled_chunk::downsample: 'this' and 'src2' pointers cannot be equal");

    if (!equal3(this->beam_id, src1->beam_id, src2->beam_id))
	throw runtime_error("ch_frb_io: assembled_chunk::downsample: mismatched beam_id");
    if (!equal3(this->nupfreq, src1->nupfreq, src2->nupfreq))
        throw runtime_error("ch_frb_io: assembled_chunk::downsample: mismatched nupfreq");
    if (!equal3(this->nt_per_packet, src1->nt_per_packet, src2->nt_per_packet))
        throw runtime_error("ch_frb_io: assembled_chunk::downsample: mismatched nupfreq");

    if (src1->binning != src2->binning)
        throw runtime_error("ch_frb_io: assembled_chunk::downsample: mismatched binning");
    if (src2->ichunk != src1->ichunk + src2->binning)
        throw runtime_error("ch_frb_io: assembled_chunk::downsample: source ichunks are not consecutive");

    for (int ifreq_c = 0; ifreq_c < nfreq_c; ifreq_c++) {
	int ifreq_f = ifreq_c * nupfreq;

	float *out_offsets = this->offsets + (ifreq_c * nt_c);
	float *out_scales = this->scales + (ifreq_c * nt_c);

	_ds_kernel1(ds_data, ds_mask,
		    src1->data + ifreq_f * nt_f,
		    src1->offsets + ifreq_c * nt_c,
		    src1->scales + ifreq_c * nt_c,
		    out_offsets, out_scales, nupfreq, nt_f);

	_ds_kernel2(ds_data, ds_mask, out_offsets, out_scales, ds_w2, nupfreq, nt_f);

	_ds_kernel3(this->data + (ifreq_f * nt_f),
		    ds_data, ds_mask, out_offsets, ds_w2, nupfreq, nt_f);

	out_offsets = this->offsets + (ifreq_c * nt_c) + (nt_c/2);
	out_scales = this->scales + (ifreq_c * nt_c) + (nt_c/2);

	_ds_kernel1(ds_data, ds_mask,
		    src2->data + ifreq_f * nt_f,
		    src2->offsets + ifreq_c * nt_c,
		    src2->scales + ifreq_c * nt_c,
		    out_offsets, out_scales, nupfreq, nt_f);

	_ds_kernel2(ds_data, ds_mask, out_offsets, out_scales, ds_w2, nupfreq, nt_f);

	_ds_kernel3(this->data + (ifreq_f * nt_f) + (nt_f/2),
		    ds_data, ds_mask, out_offsets, ds_w2, nupfreq, nt_f);
    }

    this->binning = 2 * src1->binning;
    this->ichunk = src1->ichunk;
    this->isample = src1->isample;
}


// -------------------------------------------------------------------------------------------------
//
// Unit testing


// helper function used by test_avx2_kernels()
template<typename T>
inline unique_ptr<T[]> uniform_randvec(std::mt19937 &rng, ssize_t n, double lo, double hi)
{
    T *ret = aligned_alloc<T> (n);
    uniform_rand(rng, ret, n, lo, hi);
    return unique_ptr<T[]> (ret);
}

inline unique_ptr<int[]> randintvec(std::mt19937 &rng, ssize_t n, int lo, int hi)
{
    int *ret = aligned_alloc<int> (n);
    for (ssize_t i = 0; i < n; i++)
	ret[i] = randint(rng, lo, hi);
    return unique_ptr<int[]> (ret);
}


static void test_avx2_ds_kernel1(std::mt19937 &rng, int nupfreq, int nt_f)
{
    ch_assert(nt_f % 32 == 0);

    int nt_per_packet = 16;
    int nt_c = nt_f / nt_per_packet;

    unique_ptr<uint8_t[]> in_data = aligned_unique_ptr<uint8_t> (nupfreq * nt_f);

    // Randomly simulate in_data.
    // We assign ~10% probability to "masked" values 0x00 or 0xff
    
    for (int i = 0; i < nupfreq * nt_f; i++) {
	int x = randint(rng, -32, 256+32);
	x = max(x, 0);
	x = min(x, 255);
	in_data[i] = x;
    }

    // To test corner cases, assign ~10% probability to masking an entire (nupfreq,32) block.
    for (int it_c = 0; it_c < (nt_f/32); it_c++) {
	if (uniform_rand(rng) > 0.1)
	    continue;
	
	for (int ifreq = 0; ifreq < nupfreq; ifreq++)
	    for (int it = 32*it_c; it < 32*(it_c+1); it++)
		in_data[ifreq*nt_f + it] = (uniform_rand(rng) < 0.5) ? 0x00 : 0xff;
    }

    unique_ptr<float[]> in_scales = uniform_randvec<float> (rng, nt_c, 1.0e-3, 1.0e-2);
    unique_ptr<float[]> in_offsets = uniform_randvec<float> (rng, nt_c, -1.0, 1.0);

    unique_ptr<int[]> out1_mask = randintvec(rng, nupfreq * (nt_f/2), -10, 10);
    unique_ptr<float[]> out1_data = uniform_randvec<float> (rng, nupfreq * (nt_f/2), -1.0, 1.0);
    unique_ptr<float[]> out1_count = uniform_randvec<float> (rng, nupfreq * (nt_f/2), -100.0, 100.0);
    unique_ptr<float[]> out1_mean = uniform_randvec<float> (rng, nupfreq * (nt_f/2), -100.0, 100.0);

    unique_ptr<int[]> out2_mask = randintvec(rng, nupfreq * (nt_f/2), -10, 10);
    unique_ptr<float[]> out2_data = uniform_randvec<float> (rng, nupfreq * (nt_f/2), -1.0, 1.0);
    unique_ptr<float[]> out2_count = uniform_randvec<float> (rng, nupfreq * (nt_f/2), -100.0, 100.0);
    unique_ptr<float[]> out2_mean = uniform_randvec<float> (rng, nupfreq * (nt_f/2), -100.0, 100.0);

    // Slow kernel.
    ds_slow_kernel1(&out1_data[0], &out1_mask[0], &in_data[0], &in_offsets[0], &in_scales[0], &out1_count[0], &out1_mean[0], nupfreq, nt_f, nt_per_packet);
    
    // Fast kernel.
    _ds_kernel1(&out2_data[0], &out2_mask[0], &in_data[0], &in_offsets[0], &in_scales[0], &out2_count[0], &out2_mean[0], nupfreq, nt_f);

    for (int i = 0; i < nupfreq; i++) {
	for (int j = 0; j < nt_f/2; j++) {
	    unsigned int d0 = in_data[i*nt_f + 2*j];
	    unsigned int d1 = in_data[i*nt_f + 2*j+1];
	    int m_slow = out1_mask[i*(nt_f/2) + j];
	    int m_fast = out2_mask[i*(nt_f/2) + j];

	    float d_slow = out1_data[i*(nt_f/2) + j];
	    float d_fast = out2_data[i*(nt_f/2) + j];

	    if ((m_slow != m_fast) || (fabs(d_slow - d_fast) > 1.0e-3)) {
		cerr << "test_avx2_ds_kernel1 failed: (nupfreq,nt_f)=(" << nupfreq << "," << nt_f << "),"
		     << " (i,j)=(" << i << "," << j << "),"
		     << " (d0,d1)=(" << hex << d0 << "," << d1 << "), " << dec
		     << " (m_slow,m_fast)=(" << m_slow << "," << m_fast << "),"
		     << " (d_slow,d_fast)=(" << d_slow << "," << d_fast << ")\n";
		throw runtime_error("test_avx2_ds_kernel1() failed");
	    }
	}
    }

    for (int i = 0; i < (nt_c/2); i++) {
	if ((fabs(out1_count[i] - out2_count[i]) > 1.0e-3) || (fabs(out1_mean[i] - out2_mean[i]) > 1.0e-3)) {
	    cerr << "test_avx2_ds_kernel1 failed: (nupfreq,nt_f)=(" << nupfreq << "," << nt_f << "), i=" << i
		 << " (count_slow,count_fast)=(" << out1_count[i] << "," << out2_count[i] << "),"
		 << " (mean_slow,mean_fast)=(" << out1_mean[i] << "," << out2_mean[i] << ")\n";
	    throw runtime_error("test_avx2_ds_kernel1() failed");
	}
    }
}


static void test_avx2_ds_kernel1(std::mt19937 &rng)
{
    cout << "test_avx2_ds_kernel1..";

    for (int iouter = 0; iouter < 1000; iouter++) {
	if (iouter % 10 == 0)
	    cout << "." << flush;

	int nupfreq = randint(rng, 1, 31);
	int nt_f = 256 * randint(rng, 1, 9);
	test_avx2_ds_kernel1(rng, nupfreq, nt_f);
    }

    cout << "success" << endl;
}


static void test_avx2_ds_kernel2(std::mt19937 &rng, int nupfreq, int nt_per_chunk)
{
    int nt_per_packet = 16;
    int nt_f = nt_per_chunk / 2;
    int nt_c = nt_per_chunk / (2*nt_per_packet);

    unique_ptr<float[]> in_data = aligned_unique_ptr<float> (nupfreq * nt_f);
    unique_ptr<int[]> in_mask = aligned_unique_ptr<int> (nupfreq * nt_f);

    unique_ptr<float[]> w0 = aligned_unique_ptr<float> (nt_c);
    unique_ptr<float[]> w1 = aligned_unique_ptr<float> (nt_c);
    unique_ptr<float[]> w2 = aligned_unique_ptr<float> (nt_c);

    // I put some thought into simulating data in a way which exposes all corner cases!

    for (int it_c = 0; it_c < nt_c; it_c++) {
	int num_unmasked = (uniform_rand(rng) < 0.2) ? 0 : randint(rng, 0, nupfreq * nt_per_packet);
	float sim_offset = (uniform_rand(rng) < 0.4) ? 0.0 : uniform_rand(rng, -1.0, 1.0);
	float sim_scale = (uniform_rand(rng) < 0.2) ? 0.0 : uniform_rand(rng, 0.0, 1.0);

	for (int i = 0; i < num_unmasked; i++) {
	    int ifreq = randint(rng, 0, nupfreq);
	    int it_f = randint(rng, it_c * nt_per_packet, (it_c+1) * nt_per_packet);
	    in_mask[ifreq*nt_f + it_f] = -1;
	}

	float num = 0.0;
	float den = 0.0;

	for (int ifreq = 0; ifreq < nupfreq; ifreq++) {
	    for (int it_f = it_c * nt_per_packet; it_f < (it_c+1) * nt_per_packet; it_f++) {
		// Note: sim_offset ignored when computing mean...
		float x = uniform_rand(rng, -sim_scale, sim_scale);
		int m = in_mask[ifreq*nt_f + it_f];
		
		num += m * x;
		den += m;

		// ... but included here.
		in_data[ifreq*nt_f + it_f] = sim_offset + x;
	    }
	}
	
	w0[it_c] = den;
	w1[it_c] = (den > 0) ? (num/den + sim_offset) : 0.0;  // Note sim_offset included here
    }

    unique_ptr<float[]> w0_fast = aligned_unique_ptr<float> (nt_c);
    unique_ptr<float[]> w1_fast = aligned_unique_ptr<float> (nt_c);
    unique_ptr<float[]> w2_fast = aligned_unique_ptr<float> (nt_c);

    memcpy(&w0_fast[0], &w0[0], nt_c * sizeof(float));
    memcpy(&w1_fast[0], &w1[0], nt_c * sizeof(float));

    // Slow kernel.
    ds_slow_kernel2(&in_data[0], &in_mask[0], &w0[0], &w1[0], &w2[0], nupfreq, nt_per_chunk, nt_per_packet);

    // Fast kernel.
    _ds_kernel2(&in_data[0], &in_mask[0], &w0_fast[0], &w1_fast[0], &w2_fast[0], nupfreq, nt_per_chunk);

    for (int it_c = 0; it_c < nt_c; it_c++) {
	double eps0 = fabs(w0[it_c] - w0_fast[it_c]) / (fabs(w1[it_c]) + fabs(w1_fast[it_c]));   // note: w1 denominator is intentional here
	double eps1 = fabs(w1[it_c] - w1_fast[it_c]) / (fabs(w1[it_c]) + fabs(w1_fast[it_c]));
	double eps2 = fabs(w2[it_c] - w2_fast[it_c]) / (fabs(w2[it_c]) + fabs(w2_fast[it_c]));
	
	if ((eps0 > 1.0e-4) || (eps1 > 1.0e-4) || (eps2 > 1.0e-4)) {
	    cout << endl;
	    cerr << "test_kernel2 failed: (nupfreq,nt_per_chunk)=(" << nupfreq << "," << nt_per_chunk << "),"
		 << " (eps0,eps1,eps2)=(" << eps0 << "," << eps1 << "," << eps2 << ")\n";

	    // If this test fails, will need a little more array-printing code here, in order to diagnose anything.
	    throw runtime_error("unit test failed!");
	}
    }
}


static void test_avx2_ds_kernel2(std::mt19937 &rng)
{
    cout << "test_avx2_ds_kernel2..";

    for (int iouter = 0; iouter < 1000; iouter++) {
	if (iouter % 10 == 0)
	    cout << "." << flush;

	int nupfreq = randint(rng, 1, 31);
	int nt_per_chunk = 256 * randint(rng, 1, 9);
	test_avx2_ds_kernel2(rng, nupfreq, nt_per_chunk);
    }

    cout << "success" << endl;
}


static void test_avx2_ds_kernel3(std::mt19937 &rng, int nupfreq, int nt_per_chunk)
{
    int nt_per_packet = 16;
    int nt_f = nt_per_chunk / 2;
    int nt_c = nt_per_chunk / 32;
    
    unique_ptr<float[]> in_data = uniform_randvec<float> (rng, nupfreq * nt_f, -50.0, 305.0);
    unique_ptr<float[]> in_offsets = uniform_randvec<float> (rng, nt_c, -20.0, 20.0);
    unique_ptr<float[]> in_scales = uniform_randvec<float> (rng, nt_c, 0.8, 1.2);

    unique_ptr<int[]> in_mask = randintvec(rng, nupfreq * nt_f, -1, 1);
    
    // Fast kernel.
    unique_ptr<uint8_t[]> outf_data = aligned_unique_ptr<uint8_t> (nupfreq * nt_per_chunk);
    _ds_kernel3(&outf_data[0], &in_data[0], &in_mask[0], &in_offsets[0], &in_scales[0], nupfreq, nt_per_chunk);

    // To be robust to roundoff error, we run the slow kernel twice, perturbing in_data.

    unique_ptr<float[]> in_data2 = aligned_unique_ptr<float> (nupfreq * nt_f);
    for (int i = 0; i < nupfreq * nt_f; i++)
	in_data2[i] = in_data[i] - 1.0e-2;

    unique_ptr<uint8_t[]> outs1_data = aligned_unique_ptr<uint8_t> (nupfreq * nt_per_chunk);
    ds_slow_kernel3(&outs1_data[0], &in_data2[0], &in_mask[0], &in_offsets[0], &in_scales[0], nupfreq, nt_per_chunk, nt_per_packet);

    for (int i = 0; i < nupfreq * nt_f; i++)
	in_data2[i] = in_data[i] + 1.0e-2;

    unique_ptr<uint8_t[]> outs2_data = aligned_unique_ptr<uint8_t> (nupfreq * nt_per_chunk);
    ds_slow_kernel3(&outs2_data[0], &in_data2[0], &in_mask[0], &in_offsets[0], &in_scales[0], nupfreq, nt_per_chunk, nt_per_packet);

    // Compare slow and fast kernels.

    for (int iupfreq = 0; iupfreq < nupfreq; iupfreq++) {
	for (int it = 0; it < nt_f; it++) {
	    uint8_t f = outf_data[iupfreq*nt_per_chunk + it];
	    uint8_t s1 = outs1_data[iupfreq*nt_per_chunk + it];
	    uint8_t s2 = outs2_data[iupfreq*nt_per_chunk + it];
	    int m = in_mask[iupfreq * nt_f + it];
	    
	    if (m == 0) {
		if (!f && !s1 && !s2)
		    continue;
	    }
	    else if (m == -1) {
		if ((s1 <= s2) && ((s2-s1) <= 1) && (s1 <= f) && (f <= s2))
		    continue;
	    }

	    float d = in_data[iupfreq * nt_f + it];
	    float off = in_offsets[it/16];
	    float scal = in_scales[it/16];

	    cerr << "test_avx2_ds_kernel3 failed: (nupfreq,nt_per_chunk)=(" << nupfreq << "," << nt_per_chunk << "),"
		 << " (iupfreq,it)=(" << iupfreq << "," << it << "),"
		 << " (data,mask,off,scal)=(" << d << "," << m << "," << off << "," << scal << "),"
		 << " (f,s1,s2)=(" << hex << uint32_t(f) << "," << uint32_t(s1) << "," << uint32_t(s2) << ")\n" << dec;

	    throw runtime_error("test_avx2_ds_kernel3() failed");
	}
    }
}


static void test_avx2_ds_kernel3(std::mt19937 &rng)
{
    cout << "test_avx2_ds_kernel3..";

    for (int iouter = 0; iouter < 1000; iouter++) {
	if (iouter % 10 == 0)
	    cout << "." << flush;

	int nupfreq = randint(rng, 1, 31);
	int nt_per_chunk = 256 * randint(rng, 1, 9);
	test_avx2_ds_kernel3(rng, nupfreq, nt_per_chunk);
    }

    cout << "success" << endl;
}


// Helper function for test_avx2_kernels(), see below for usage.
inline bool data8_almost_equal(uint8_t x, uint8_t y)
{
    if ((x == 0x00) || (x == 0xff))
	return (y == 0x00) || (y == 0x01) || (y == 0xfe) || (y == 0xff);
    if ((y == 0x00) || (y == 0xff))
	return (x == 0x00) || (x == 0x01) || (x == 0xfe) || (x == 0xff);
    return (x == y) || (x == y+1) || (y == x+1);
}


void test_avx2_kernels(std::mt19937 &rng)
{
    test_avx2_ds_kernel1(rng);
    test_avx2_ds_kernel2(rng);
    test_avx2_ds_kernel3(rng);

    cerr << "test_avx2_kernels()";

    // Required by fast decode kernel
    const int nt_per_packet = 16;

    // Initialized arbitrarily, since decode() doesn't use them.
    const int beam_id = 0;
    const int fpga_counts_per_sample = 384;
    const uint64_t ichunk = 0;

    for (int iouter = 0; iouter < 128; iouter++) {
	cerr << ".";

	// Randomized in every iteration
	const int nupfreq = 2 * randint(rng, 1, 9);
	const int nfreq_coarse_per_packet = 1 << randint(rng, 0, 6);
	const int stride = randint(rng, constants::nt_per_assembled_chunk, constants::nt_per_assembled_chunk + 16);

	int nfreq_c = constants::nfreq_coarse_tot;
	int nfreq_f = constants::nfreq_coarse_tot * nupfreq;
	int nt_f = constants::nt_per_assembled_chunk;
	int nt_c = constants::nt_per_assembled_chunk / nt_per_packet;

	// Set up intensity_packet

	vector<uint16_t> beam_ids = { beam_id };
	vector<uint16_t> coarse_freq_ids(nfreq_coarse_per_packet, 0);
	vector<float> scales(nfreq_coarse_per_packet, 0.0);
	vector<float> offsets(nfreq_coarse_per_packet, 0.0);
	vector<uint8_t> packet_data(nfreq_coarse_per_packet * nupfreq * nt_per_packet, 0);

	intensity_packet p;
	p.protocol_version = 1;
	p.data_nbytes = nfreq_coarse_per_packet * nupfreq * nt_per_packet;
	p.fpga_counts_per_sample = fpga_counts_per_sample;
	p.fpga_count = 0;
	p.nbeams = 1;
	p.nfreq_coarse = nfreq_coarse_per_packet;
	p.nupfreq = nupfreq;
	p.ntsamp = nt_per_packet;
	p.beam_ids = &beam_ids[0];
	p.coarse_freq_ids = &coarse_freq_ids[0];
	p.scales = &scales[0];
	p.offsets = &offsets[0];
	p.data = &packet_data[0];

	// Some auxiliary data which is useful when simulating random packets
	
	const int nt_coarse = constants::nt_per_assembled_chunk / nt_per_packet;
	const int npacket_max = (constants::nfreq_coarse_tot / nfreq_coarse_per_packet) * nt_coarse;
	const int npackets = randint(rng, npacket_max/2, npacket_max+1);

	vector<int> coarse_freq_ids_remaining(nt_coarse, constants::nfreq_coarse_tot);
	vector<uint16_t> coarse_freq_id_pool(nt_coarse * constants::nfreq_coarse_tot);

	for (int i = 0; i < nt_coarse; i++) {
	    for (int j = 0; j < constants::nfreq_coarse_tot; j++)
		coarse_freq_id_pool[i*constants::nfreq_coarse_tot + j] = j;

	    std::shuffle(coarse_freq_id_pool.begin() + i*constants::nfreq_coarse_tot,
			 coarse_freq_id_pool.begin() + (i+1)*constants::nfreq_coarse_tot,
			 rng);
	}

	// Test 1: Equivalence of assembled_chunk::add_packet() and fast_assembled_chunk::add_packet()
	
	auto chunk0 = make_shared<assembled_chunk> (beam_id, nupfreq, nt_per_packet, fpga_counts_per_sample, ichunk);
	auto chunk1 = make_shared<fast_assembled_chunk> (beam_id, nupfreq, nt_per_packet, fpga_counts_per_sample, ichunk);

	for (int ipacket = 0; ipacket < npackets; ipacket++) {
	    // Simulate random packet
	    int it_coarse;

	    do {
		it_coarse = randint(rng, 0, nt_coarse);
	    } while (coarse_freq_ids_remaining[it_coarse] < nfreq_coarse_per_packet);

	    coarse_freq_ids_remaining[it_coarse] -= nfreq_coarse_per_packet;

	    const uint16_t *src_ids = &coarse_freq_id_pool[0] + it_coarse*constants::nfreq_coarse_tot + coarse_freq_ids_remaining[it_coarse];
	    memcpy(p.coarse_freq_ids, src_ids, nfreq_coarse_per_packet * sizeof(uint16_t));
	    
	    uniform_rand(rng, p.scales, nfreq_coarse_per_packet);
	    uniform_rand(rng, p.offsets, nfreq_coarse_per_packet);

	    for (unsigned int i = 0; i < packet_data.size(); i++) {
		// Assign ~10% probability to 0x00 or 0xff
		int x = randint(rng, -25, 281);
		x = max(x, 0);
		x = min(x, 255);
		p.data[i] = uint8_t(x);
	    }

	    chunk0->add_packet(p);
	    chunk1->add_packet(p);
	}

	for (int i = 0; i < chunk0->nscales; i++) {
	    assert(chunk0->scales[i] == chunk1->scales[i]);
	    assert(chunk0->offsets[i] == chunk1->offsets[i]);
	}

	for (int i = 0; i < chunk0->ndata; i++)
	    assert(chunk0->data[i] == chunk1->data[i]);

	// Test 2: Equivalence of assembled_chunk::decode() and fast_assembled_chunk::decode()

	chunk0->randomize(rng);
	chunk1->fill_with_copy(chunk0);

	unique_ptr<float[]> intensity0 = uniform_randvec<float> (rng, nfreq_f * stride, 0.0, 1.0);
	unique_ptr<float[]> intensity1 = uniform_randvec<float> (rng, nfreq_f * stride, 0.0, 1.0);
	unique_ptr<float[]> weights0 = uniform_randvec<float>(rng, nfreq_f * stride, 0.0, 1.0);
	unique_ptr<float[]> weights1 = uniform_randvec<float>(rng, nfreq_f * stride, 0.0, 1.0);

	chunk0->decode(&intensity0[0], &weights0[0], stride);
	chunk1->decode(&intensity1[0], &weights1[0], stride);

	for (int ifreq = 0; ifreq < nfreq_f; ifreq++) {
	    for (int it = 0; it < constants::nt_per_assembled_chunk; it++) {
		int i = ifreq*stride + it;
		int j = ifreq*constants::nt_per_assembled_chunk + it;

		if (weights0[i] != weights1[i]) {
		    cerr << "\n " << nupfreq << " " << ifreq << " " << it 
			 << " " << int32_t(chunk0->data[j]) << " " << int32_t(chunk1->data[j])
			 << " " << weights0[i] << " " << weights1[i] << endl;
		    throw runtime_error("test_avx2_kernels: weights mismatch");
		}

		if (weights0[i] == 0.0)
		    continue;

		if (fabs(intensity0[i] - intensity1[i]) > 1.0e-5) {
		    cerr << "\n " << nupfreq << " " << ifreq << " " << it 
			 << " " << int32_t(chunk0->data[j]) << " " << int32_t(chunk1->data[j])
			 << " " << intensity0[i] << " " << intensity1[i] << endl;
		    throw runtime_error("test_avx2_kernels: intensity mismatch");
		}
	    }
	}

	// Test 3: Equivalence of assembled_chunk::downsample() and fast_assembled_chunk::downsample().

	auto chunk_a = make_shared<assembled_chunk> (beam_id, nupfreq, nt_per_packet, fpga_counts_per_sample, ichunk);
	auto chunk_b = make_shared<assembled_chunk> (beam_id, nupfreq, nt_per_packet, fpga_counts_per_sample, ichunk+1);

	chunk0->randomize(rng);
	chunk1->randomize(rng);
	chunk_a->randomize(rng);
	chunk_b->randomize(rng);

	chunk0->downsample(chunk_a.get(), chunk_b.get());  // slow
	chunk1->downsample(chunk_a.get(), chunk_b.get());  // fast

	// The output offsets and scales from the slow and fast downsampling kernels
	// should be the same, within roundoff error.

	for (int ifreq_c = 0; ifreq_c < nfreq_c; ifreq_c++) {
	    for (int it_c = 0; it_c < nt_c; it_c++) {
		float off0 = chunk0->offsets[ifreq_c * nt_c + it_c];
		float off1 = chunk1->offsets[ifreq_c * nt_c + it_c];
		float sca0 = chunk0->scales[ifreq_c * nt_c + it_c];
		float sca1 = chunk1->scales[ifreq_c * nt_c + it_c];

		double eps_o = fabs(off0 - off1) / (fabs(sca0) + fabs(sca1));   // 'sca' denominator is intentional here
		double eps_s = fabs(sca0 - sca1) / (fabs(sca0) + fabs(sca1));
		
		if ((eps_o < 1.0e-4) && (eps_s < 1.0e-4))
		    continue;

		cerr << "\n" << "test_avx2_kernels: downsample test failed: offsets/scales are inconsistent,"
		     << " (eps_o,eps_s)=(" << eps_o << "," << eps_s << ")\n";

		throw runtime_error("test_avx2_kernels: downsample test failed");
	    }
	}

	// The 8-bit data from the slow and fast downsampling kernels can differ by +/- 1,
	// due to roundoff error in the encoding kernel.

	for (int ifreq = 0; ifreq < nfreq_f; ifreq++) {
	    for (int it = 0; it < constants::nt_per_assembled_chunk; it++) {
		uint8_t x = chunk0->data[ifreq*constants::nt_per_assembled_chunk + it];
		uint8_t y = chunk1->data[ifreq*constants::nt_per_assembled_chunk + it];

		if (!data8_almost_equal(x,y))
		    throw runtime_error("test_avx2_kernels: downsample test failed");
	    }
	}
    }

    cerr << "success\n";
}


#endif  // __AVX2__

}  // namespace ch_frb_io<|MERGE_RESOLUTION|>--- conflicted
+++ resolved
@@ -830,15 +830,9 @@
     if (nt_per_packet_ != 16)
 	throw runtime_error("ch_frb_io: fast kernels are only implemented for nt_per_packet=16, you need to either ensure that this is satisfied, or use slow kernels");
     if (nupfreq % 2 != 0)
-<<<<<<< HEAD
-	throw runtime_error("ch_frb_io: internal error: fast_assembled_chunk constructor called with odd value of nupfreq");
-    
-    // assumed in downsampling kenrnel
+	throw runtime_error("ch_frb_io: fast kernels are only implemented for nfreq divisible by 2048, you need to either ensure that this is satisfied, or use slow kernels");
     if (constants::nt_per_assembled_chunk % 256 != 0)
-	throw runtime_error("ch_frb_io: internal error: fast_assembled_chunk constructor called nt_coarse not divisible by 256");
-=======
-	throw runtime_error("ch_frb_io: fast kernels are only implemented for nfreq divisible by 2048, you need to either ensure that this is satisfied, or use slow kernels");
->>>>>>> 35c726a4
+	throw runtime_error("ch_frb_io: internal error: constants::nt_per_assembled not divisible by 256 (assumed in fast downsampling kernel)");
 }
 
 
