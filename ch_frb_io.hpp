#ifndef _CH_FRB_IO_HPP
#define _CH_FRB_IO_HPP

#if (__cplusplus < 201103) && !defined(__GXX_EXPERIMENTAL_CXX0X__)
#error "This source file needs to be compiled with C++11 support (g++ -std=c++11)"
#endif

#include <queue>
#include <string>
#include <vector>
#include <map>
#include <unordered_set>
#include <unordered_map>
#include <functional>
#include <memory>
#include <cstdint>
#include <atomic>
#include <random>
#include <thread>
#include <iostream>
#include <mutex>
#include <condition_variable>
#include <cstring>

#include <hdf5.h>

#include <arpa/inet.h>

#include <fcntl.h>
#include <sys/stat.h>
#include <unistd.h>

namespace ch_frb_io {
#if 0
}; // pacify emacs c-mode
#endif

template<typename T> struct hdf5_extendable_dataset;

struct noncopyable
{
    noncopyable() { }
    noncopyable(const noncopyable &) = delete;
    noncopyable& operator=(const noncopyable &) = delete;
};

// Defined later in this file
class assembled_chunk;
class memory_slab_pool;
class output_device;

// Defined in ch_frb_io_internals.hpp
struct intensity_packet;
struct udp_packet_list;
struct udp_packet_ringbuf;
class assembled_chunk_ringbuf;

// "uptr" is a unique_ptr for memory that is allocated by
// malloc()-like calls and should therefore be freed by free().
// It uses this little custom deleter class (that is
// default-constructable, so doesn't need to specified when creating a
// uptr).  This was copy-pasted from rf_pipelines.
struct uptr_deleter {
    inline void operator()(const void *p) { std::free(const_cast<void *> (p)); }
};
template<typename T>
using uptr = std::unique_ptr<T[], uptr_deleter>;
// And we use it for blocks of memory used for assembled_chunks.
typedef uptr<uint8_t> memory_slab_t;

// -------------------------------------------------------------------------------------------------
//
// Compile-time constants
//
// FIXME many of these don't really need to be fixed at compile time, and could be runtime parameters instead.


namespace constants {
    static constexpr int cache_line_size = 64;
    
    // Number of seconds per FPGA count.  This "magic number" appears in multiple libraries
    // (ch_frb_io, rf_pipelines, ch_vdif_assembler).  FIXME: it would be better to keep it
    // in one place, to avoid any possibility of having it get out-of-sync.
    static constexpr double dt_fpga = 2.56e-6;

    // Number of "coarse" (i.e. pre-upchannelized) frequency channels.
    static constexpr int nfreq_coarse_tot = 1024;

    // For an explanation of this parameter, see class intensity_network_ostream below 
    static constexpr double default_wt_cutoff = 0.3;

    static constexpr int default_udp_port = 6677;

#ifdef __APPLE__
    // osx seems to have very small limits on socket buffer size
    static constexpr int default_socket_bufsize = 4 * 1024 * 1024;
#else
    static constexpr int default_socket_bufsize = 128 * 1024 * 1024;
#endif

    // This applies to the ring buffer between the network _output_ thread, and callers of
    // intensity_network_ostream::send_chunk().
    static constexpr int output_ringbuf_capacity = 8;

    static constexpr int nt_per_assembled_chunk = 1024;

    // These parameters don't really affect anything but appear in asserts.
    static constexpr int max_input_udp_packet_size = 9000;   // largest value the input stream will accept
    static constexpr int max_output_udp_packet_size = 8910;  // largest value the output stream will produce
    static constexpr int max_allowed_beam_id = 65535;
    static constexpr int max_allowed_nupfreq = 64;
    static constexpr int max_allowed_nt_per_packet = 1024;
    static constexpr int max_allowed_fpga_counts_per_sample = 3200;
    static constexpr double max_allowed_output_gbps = 10.0;
};


// -------------------------------------------------------------------------------------------------
//
// HDF5 file I/O
//
// Note that there are two classes here: one for reading (intensity_hdf5_file),
// and one for writing (intensity_hdf5_ofile).


struct intensity_hdf5_file : noncopyable {
    std::string filename;
    
    int nfreq;
    int npol;
    int nt_file;     // number of time samples in file (which can have gaps)
    int nt_logical;  // total number of samples in time range spanned by file, including gaps

    //
    // We currently throw an exception unless the frequencies are equally spaced and consecutive.
    // Therefore, we don't keep a full list of frequencies, just the endpoints of the range and number of samples.
    //
    // This still leaves two possibilities: the frequencies can either be ordered from lowest to highest,
    // or vice versa.  The 'frequencies_are_increasing' flag is set in the former case.  (Note that the
    // standard CHIME convention is frequencies_are_increasing=false.)
    //
    // The 'freq_lo_MHz' and 'freq_hi_MHz' fields are the lowest and highest frequencies in the entire
    // band.  Just to spell this out in detail, if frequencies_are_increasing=true, then the i-th channel
    // spans the frequency range
    //
    //   [ freq_lo + i*(freq_hi-freq_lo)/nfreq, freq_lo + (i+1)*(freq_hi-freq_lo)/nfreq ]
    //
    // and if frequences_are_increasing=false, then the i-th channel spans frequency range
    //
    //   [ freq_hi - (i+1)*(freq_hi-freq_lo)/nfreq, freq_hi - i*(freq_hi-freq_lo)/nfreq ]
    //
    // where 0 <= i <= nfreq-1.
    //
    bool frequencies_are_increasing;
    double freq_lo_MHz;
    double freq_hi_MHz;
    
    //
    // We distinguish between "file" time indices, which span the range 0 <= it < nt_file,
    // and "logical" time indices, which span the range 0 <= it < nt_logical.
    //
    // The i-th logical time sample spans the time range
    //
    //    [ time_lo + i*dt_sample, time_lo + (i+1)*dt_sample ]
    //
    double dt_sample;
    double time_lo;
    double time_hi;   // always equal to time_lo + nt_logical * dt_sample

    std::vector<double> times;                // 1D array of length nt_file
    std::vector<int> time_index_mapping;      // 1D array of length nt_file, which maps a "file" index to a "logical" index.

    // Polarization info (currently read from file but not really used)
    std::vector<std::string> polarizations;  // 1D array of length npol, each element is either "XX" or "YY"

    // 3d arrays of shape (nfreq, npol, nt_file), verbatim from the hdf5 file.
    // Rather than using them directly, you may want to use the member function get_unpolarized_intensity() below.
    std::vector<float> intensity;
    std::vector<float> weights;

    // Summary statistics
    double frac_ungapped;    // fraction of "logical" time samples which aren't in time gaps
    double frac_unmasked;    // fraction of _ungapped_ data with large weight

    // Construct from file.  If 'noisy' is true, then a one-line message will be printed when the file is read.
    explicit intensity_hdf5_file(const std::string &filename, bool noisy=true);

    //
    // Extracts a 2D array containing total intensity in time range [out_t0, out_t0+out_nt),
    // summing over polarizations.  The 'out_t0' and 'out_nt' are "logical" time indices, not
    // "file" time indices.  If this range of logical time indices contains gaps, the corresponding
    // entries of the 'out_int' and 'out_wt' arrays will be filled with zeros.
    // 
    // The 'out_int' and 'out_wt' arrays have shape (nfreq, out_nt).
    //
    // The 'out_istride' and 'out_wstride' args can be negative, if reversing the channel ordering is desired.
    // If out_istride is zero, it defaults to out_nt.  If out_wstride is zero, it defaults to out_istride.
    //
    void get_unpolarized_intensity(float *out_int, float *out_wt, int out_t0, int out_nt, int out_istride=0, int out_wstride=0) const;

    void run_unit_tests() const;
};


struct intensity_hdf5_ofile {
    std::string filename;
    double dt_sample;
    int nfreq;
    int npol;

    ssize_t curr_nt;       // current size of file (in time samples, not including gaps)
    double curr_time;      // time in seconds relative to arbitrary origin
    ssize_t curr_ipos;     // keeps track of gaps
    ssize_t initial_ipos;

    // used internally to print summary info when file is written
    double wsum;
    double wmax;

    std::unique_ptr<hdf5_extendable_dataset<double> > time_dataset;
    std::unique_ptr<hdf5_extendable_dataset<float> > intensity_dataset;
    std::unique_ptr<hdf5_extendable_dataset<float> > weights_dataset;

    //
    // The 'pol' argument is typically { "XX", "YY" }.  Note that pol.size() determines intensity_hdf5_file::npol,
    // which in turn determines the expected shape of the 'intensity' and 'weights' arguments passed to append_chunk().
    //
    // The 'freq0_MHz' and 'freq1_MHz' args should be the edges of the band, ordered the same way as the channel
    // indices.  For example in CHIME data, frequencies are ordered from highest to lowest, so we take freq0_MHz=800
    // and freq1_MHz=400.
    //
    // The optional 'ipos0' and 'time0' args are:
    //   ipos0 = index of first sample in file (in downsampled units, i.e. one sample is ~1 msec, not ~2.56 usec)
    //   time0 = arrival time of first sample in file (in seconds).
    //
    // The meaning of the 'bitshuffle' arg is:
    //   0 = no compression
    //   1 = try to compress, but if plugin fails then just write uncompressed data instead
    //   2 = try to compress, but if plugin fails then print a warning and write uncompressed data instead
    //   3 = compression mandatory
    //
    // The default nt_chunk=128 comes from ch_vdif_assembler chunk size, assuming downsampling by factor 512.
    //
    intensity_hdf5_ofile(const std::string &filename, int nfreq, const std::vector<std::string> &pol,
			 double freq0_MHz, double freq1_MHz, double dt_sample, ssize_t ipos0=0,
			 double time0=0.0, int bitshuffle=2, int nt_chunk=128);

    // Note that there is no close() member function.  The file is flushed to disk and closed when the
    // intensity_hdf5_ofile destructor is called.
    ~intensity_hdf5_ofile();
    
    //
    // Append a chunk of data, of length 'nt_chunk.
    // The 'intensity' and 'weight' arrays have shape (nfreq, npol, nt_chunk).
    // The mandatory 'chunk_ipos' arg is the index of the first sample in the chunk (in downsampled units).
    // The optional 'chunk_t0' arg is the arrival time of the first sample in the chunk (if omitted, will be inferred from 'chunk_ipos').
    //
    void append_chunk(ssize_t nt_chunk, float *intensity, float *weights, ssize_t chunk_ipos, double chunk_t0);
    void append_chunk(ssize_t nt_chunk, float *intensity, float *weights, ssize_t chunk_ipos);
};



// -------------------------------------------------------------------------------------------------
//
// intensity_network_stream: stream object which receives a packet stream from the network.
//
// (Writing a packet stream is handled by a separate class intensity_network_ostream, see below.)
//
// When the intensity_network_stream object is constructed, threads are automatically spawned to read and process
// packets.  The stream presents the incoming data to the "outside world" as a per-beam sequence 
// of regular arrays which are obtained by calling get_assembled_chunk().
//
// Reminder: normal shutdown sequence works as follows.
//  
//   - in network thread, end-of-stream packet is received (in intensity_network_stream::_network_thread_body())
//       - network thread calls intensity_network_stream::_network_thread_exit().
//       - stream state is advanced to 'stream_end_requested', this means that stream has exited but not all threads have joined.
//       - unassembled_ringbuf.end_stream() is called, which will tell the assembler thread that there are no more packets.
//
//   - in assembler thread, unassembled_ringbuf.get_packet_list() returns false.  
//       - the assembler thread loops over all beams ('assemblers') and calls assembled_chunk_ringbuf::end_stream()
//       - this sets assembled_chunk_ringbuf::doneflag
//
//   - in dedispersion thread, assembled_chunk_ringbuf::end_stream() returns an empty pointer.

struct packet_counts {
    struct timeval tv;
    double period; // in seconds
    std::unordered_map<uint64_t, uint64_t> counts;

    // Default constructor
    packet_counts();
    // Copy constructor
    packet_counts(const packet_counts& other);

    // Convert keys to IP:port format
    std::unordered_map<std::string, uint64_t> to_string() const;

    double start_time() const;
    
    void increment(const struct sockaddr_in& sender_addr, int nbytes);

    void update(const packet_counts& other);
};


class intensity_network_stream : noncopyable {
public:

    typedef std::function<void(std::vector<int> beam_id)> first_packet_listener;
    
    // The 'struct initializer' is used to construct the stream object.  A few notes:
    //
    //   - Beams are identified in the packet profile by an opaque uint16_t.  The 'beam_ids' argument
    //     should be the list of beam_ids which we expect to receive.
    //
    //   - The throw_exception_on_buffer_drop, throw_exception_on_assembler_miss flags are useful 
    //     for a unit test, but probably don't make sense otherwise.
    //
    //   - Our network protocol doesn't define any way of indicating end-of-stream.  This makes sense for the
    //     realtime search, but for testing we'd like to have a way of shutting down gracefully.  If the
    //     accept_end_of_stream_packets flag is set, then a special packet with nbeams=nupfreq=nt=0 is
    //     interpreted as an "end of stream" flag, and triggers shutdown of the network_stream.
    //
    //   - If 'nrfifreq' is initialized to a nonzero value, then memory will be allocated in each
    //     assembled_chunk for the RFI bitmask.  The "downstream" pipeline must fill the mask in each
    //     chunk.  If this does not happen quickly enough (more precisely, by the time the chunk
    //     leaves the top level of the telescoping ring buffer) then an exception will be thrown.

    struct initializer {
        int nbeams;

	std::shared_ptr<memory_slab_pool> memory_pool;
	std::vector<std::shared_ptr<output_device>> output_devices;

	int nupfreq = 0;
	int nrfifreq = 0;
	int nt_per_packet = 0;
	int fpga_counts_per_sample = 384;
	int stream_id = 0;   // only used in assembled_chunk::format_filename().

	// If 'nt_align' is set to a nonzero value, then the time sample index of the first
	// assembled_chunk in the stream must be a multiple of nt_align.  This is used in the
	// real-time server, to align all beams to the RFI and dedispersion block sizes.  Note
	// that if nt_align is enabled, then some packets may be dropped, and these will be
	// treated as assembler misses.
	int nt_align = 0;

	// If ipaddr="0.0.0.0", then network thread will listen on all interfaces.
	std::string ipaddr = "0.0.0.0";
	int udp_port = constants::default_udp_port;

	bool force_reference_kernels = false;
	bool force_fast_kernels = false;
	bool emit_warning_on_buffer_drop = true;
	bool throw_exception_on_beam_id_mismatch = true;
	bool throw_exception_on_packet_mismatch = true;
	bool throw_exception_on_buffer_drop = false;
	bool throw_exception_on_assembler_miss = false;
	bool accept_end_of_stream_packets = true;
	bool deliberately_crash = false;  // deliberately crash dedispersion thread (for debugging purposes, obviously)

	// If nonempty, threads will be pinned to given list of cores.
	std::vector<int> network_thread_cores;
	std::vector<int> assembler_thread_cores;

	// The recv_socket_timeout determines how frequently the network thread wakes up, while blocked waiting
	// for packets.  The purpose of the periodic wakeup is to check whether intensity_network_stream::end_stream()
	// has been called, and check the timeout for flushing data to assembler threads.
	//
	// The stream_cancellation_latency_usec arg determines how frequently the network thread checks whether
	// intensity_network_stream::end_stream() has been called.  (We don't do this check in every iteration of
	// the packet read loop, since it requires acquiring a lock.)

	int max_packet_size = 9000;
	int socket_bufsize = constants::default_socket_bufsize;
	int socket_timeout_usec = 10000;                // 0.01 sec
	int stream_cancellation_latency_usec = 10000;   // 0.01 sec

        int packet_count_period_usec = 1000000; // 1 sec
        int max_packet_history_size = 3600; // keep an hour of history

	// The 'unassembled_ringbuf' is between the network thread and assembler thread.
	int unassembled_ringbuf_capacity = 16;
	int max_unassembled_packets_per_list = 16384;
	int max_unassembled_nbytes_per_list = 8 * 1024 * 1024;
	int unassembled_ringbuf_timeout_usec = 250000;   // 0.25 sec

	// The 'assembled_ringbuf' is between the assembler thread and processing threads.
	int assembled_ringbuf_capacity = 8;

	// The 'telescoping_ringbuf' stores assembled_chunks for retrieval by RPC.
	// Its capacity is a vector, whose length is the number of downsampling levels,
	// and whose elements are the number of assembled_chunks at each level.
        std::vector<int> telescoping_ringbuf_capacity;

	// A temporary hack that will go away soon.
	// Sleep for specified number of seconds, after intensity_stream starts up.
	double sleep_hack = 0.0;
    };

    // Event counts are kept in an array of the form int64_t[event_type::num_types].
    // Currently we don't do anything with the event counts besides print them at the end,
    // but they're intended to be a hook for real-time monitoring via RPC's.

    enum event_type {
	byte_received = 0,
	packet_received = 1,
	packet_good = 2,
	packet_bad = 3,
	packet_dropped = 4,            // network thread will drop packets if assembler thread runs slow and ring buffer overfills
	packet_end_of_stream = 5,
	beam_id_mismatch = 6,          // beam id in packet doesn't match any element of initializer::beam_ids
	stream_mismatch = 7,           // stream params (nupfreq, nt_per_packet, fpga_counts_per_sample) don't match values sepcified in constructor
	assembler_hit = 8,
	assembler_miss = 9,
	assembled_chunk_dropped = 10,  // assembler thread will drop assembled_chunks if processing thread runs slow
	assembled_chunk_queued = 11,
	num_types = 12                 // must be last
    };

    const initializer ini_params;

    // The largest FPGA count in a received packet.
    std::atomic<uint64_t> packet_max_fpga_seen;
    
    // It's convenient to initialize intensity_network_streams using a static factory function make(),
    // rather than having a public constructor.  Note that make() spawns network and assembler threads,
    // but won't listen for packets until start_stream() is called.  Between calling make() and start_stream(),
    // you'll want to spawn "consumer" threads which call get_assembled_chunk().

    static std::shared_ptr<intensity_network_stream> make(const initializer &ini_params);

    // High level control.
    void start_stream();         // tells network thread to start listening for packets (if stream has already started, this is not an error)
    void end_stream();           // requests stream exit (but stream will stop after a few timeouts, not immediately)
    void join_threads();         // should only be called once, does not request stream exit, blocks until network and assembler threads exit

    void reset_stream();

    void flush_end_of_stream();
    
    void wait_for_first_packet();

    std::vector<int> get_beam_ids();

    // Returns the first fpgacount of the first chunk sent downstream by
    // the given beam id.
    // Raises runtime_error if the first packet has not been received yet.
    uint64_t get_first_fpgacount();

    void add_first_packet_listener(first_packet_listener f);
    
    // This is the main routine called by the processing threads, to read data from one beam
    // corresponding to ini_params.beam_ids[assembler_ix].  (Note that the assembler_index
    // satisifes 0 <= assembler_ix < ini_params.beam_ids.size(), and is not a beam_id.)

    std::shared_ptr<assembled_chunk> get_assembled_chunk(int assembler_index, bool wait=true);
    
    // Can be called at any time, from any thread.  Note that the event counts returned by get_event_counts()
    // may slightly lag the real-time event counts (this behavior derives from wanting to avoid acquiring a
    // lock in every iteration of the packet read loop).
    std::vector<int64_t> get_event_counts();

    std::unordered_map<std::string, uint64_t> get_perhost_packets();

    std::vector<std::unordered_map<std::string, uint64_t> > get_statistics();

    // Retrieves chunks from one or more ring buffers.  The uint64_t
    // return value is a bitmask of l1_ringbuf_level values saying
    // where in the ringbuffer the chunk was found; this is an
    // implementation detail revealed for debugging purposes.
    //
    // If a vector of beam numbers is given, only the ring buffers for
    // those beams will be returned; otherwise the ring buffers for
    // all beams will be returned.
    std::vector< std::vector< std::pair<std::shared_ptr<assembled_chunk>, uint64_t> > >
    get_ringbuf_snapshots(const std::vector<int> &beams = std::vector<int>(),
                          uint64_t min_fpga_counts=0, uint64_t max_fpga_counts=0);

    // Searches the telescoping ring buffer for the given beam and fpgacounts start.
    // If 'toplevel' is true, then only the top level of the ring buffer is searched.
    // Returns an empty pointer iff stream has ended, and chunk is requested past end-of-stream.
    // If anything else goes wrong, an exception will be thrown.
    std::shared_ptr<assembled_chunk> find_assembled_chunk(int beam, uint64_t fpga_counts, bool toplevel=true);

    // Returns the last FPGA count processed by each of the assembler,
    // (in the same order as the "beam_ids" array), flushed downstream,
    // and retrieved by downstream callers.
    void get_max_fpga_count_seen(std::vector<uint64_t> &flushed,
                                 std::vector<uint64_t> &retrieved);
    
    // If period = 0, returns the packet rate with timestamp closest
    // to *start*.  If *start* is zero or negative, it is interpreted
    // as seconds relative to now; otherwise as gettimeofday()
    // seconds.  Zero grabs the most recent rate.  If *period* is
    // given, the rate samples overlapping [start, start+period] are
    // summed.
    std::shared_ptr<packet_counts> get_packet_rates(double start, double period);

    // Returns the set of packet rates with timestamps overlapping *start* to *end*.
    // If *start* is zero, treat as NOW.  If *start* or *end* are negative, NOW - that many seconds.
    std::vector<std::shared_ptr<packet_counts> > get_packet_rate_history(double start, double end, double period);
    
    // For debugging/testing purposes: pretend that the given
    // assembled_chunk has just arrived.  Returns true if there was
    // room in the ring buffer for the new chunk.
    bool inject_assembled_chunk(assembled_chunk* chunk);

    // For debugging/testing: pretend a packet has just arrived.
    void fake_packet_from(const struct sockaddr_in& sender, int nbytes);

    void start_forking_packets(int beam, int destbeam, const struct sockaddr_in& dest);
    void stop_forking_packets (int beam, int destbeam, const struct sockaddr_in& dest);
    void pause_forking_packets();
    void resume_forking_packets();

    // stream_to_files(): for streaming incoming data to disk.
    //
    //   'filename_pattern': see assembled_chunk::format_filename below (empty string means "streaming disabled")
    //
    //      On the DRAO backend, this will probably be one of the following two possibilities:
    //         /local/acq_data/(ACQNAME)/beam_(BEAM)/chunk_(CHUNK).msg                      (save to local SSD in node)
    //         /frb-archiver-(STREAM)/acq_data/(ACQNAME)/beam_(BEAM)/chunk_(CHUNK).msg      (save to NFS, with load-balancing)
    //
    //   'beam_ids': list of beam_ids to stream (if an empty list, this will also disable streaming)
    //
    //      This should be a subset of the beam_ids processed by the intensity_network_stream,
    //      which in turn in a subset of all beam_ids processed by the node.
    //    
    //   'priority': see write_chunk_request::priority below
    //
    //   'max_chunks': maximum number of 1-seconds chunks of data to stream to disk;
    //                 zero for no limit.
    //
    // Throws an exception if anything goes wrong!  When called from an RPC thread, caller will want to
    // wrap in try..except, and use exception::what() to get the error message.

<<<<<<< HEAD
    void stream_to_files(const std::string &filename_pattern, const std::vector<int> &beam_ids, int priority, bool need_rfi, int max_chunks);
=======
    void stream_to_files(const std::string &filename_pattern, const std::vector<int> &beam_ids, int priority, bool need_wait);
>>>>>>> f6fa231a

    void get_streaming_status(std::string &filename_pattern,
                              std::vector<int> &beam_ids,
                              int &priority,
                              int &chunks_written,
                              size_t &bytes_written);

    // For debugging: print state.
    void print_state();

    ~intensity_network_stream();

protected:
    // Constant after construction, so not protected by lock
    std::vector<std::shared_ptr<assembled_chunk_ringbuf> > assemblers;

    std::vector<first_packet_listener> first_packet_listeners;

    std::vector<int> beam_ids;

    uint64_t first_fpgacount;
    
    std::map<int, std::shared_ptr<assembled_chunk_ringbuf> > beam_to_assembler;

    // Used to exchange data between the network and assembler threads
    std::unique_ptr<udp_packet_ringbuf> unassembled_ringbuf;

    // Written by network thread, read by outside thread
    // How much wall time do we spend waiting in recvfrom() vs processing?
    std::atomic<uint64_t> network_thread_waiting_usec;
    std::atomic<uint64_t> network_thread_working_usec;

    std::atomic<uint64_t> socket_queued_bytes;

    // I'm not sure how much it actually helps bottom-line performace, but it seemed like a good idea
    // to insert padding so that data accessed by different threads is in different cache lines.
    char _pad1[constants::cache_line_size];

    // Written by assembler thread, read by outside thread
    std::atomic<uint64_t> assembler_thread_waiting_usec;
    std::atomic<uint64_t> assembler_thread_working_usec;

    char _pad1b[constants::cache_line_size];

    // Used only by the network thread (not protected by lock)
    //
    // Note on event counting implementation: on short timescales, the network and assembler 
    // threads accumulate event counts into "local" arrays 'network_thread_event_subcounts', 
    // 'assembler_thread_event_subcounts'.  On longer timescales, these local subcounts are 
    // accumulated into the global 'cumulative_event_counts'.  This two-level accumulation
    // scheme is designed to avoid excessive contention for the event_count_lock.

    int sockfd = -1;
    std::unique_ptr<udp_packet_list> incoming_packet_list;
    std::vector<int64_t> network_thread_event_subcounts;
    std::shared_ptr<packet_counts> network_thread_perhost_packets;
    char _pad2[constants::cache_line_size];

    // Used only by the assembler thread
    std::vector<int64_t> assembler_thread_event_subcounts;

    std::thread network_thread;
    std::thread assembler_thread;

    char _pad3[constants::cache_line_size];

    // State model.  These flags are protected by the state_lock and are set in sequence.
    // Note that the 'stream_ended_requested' flag means that the stream shutdown is imminent,
    // but doesn't mean that it has actually shut down yet, it may still be reading packets.
    // So far it hasn't been necessary to include a 'stream_ended' flag in the state model.

    std::mutex state_mutex;
    std::condition_variable cond_state_changed;
    
    bool stream_started = false;             // set asynchonously by calling start_stream()
    bool first_packet_received = false;
    bool stream_end_requested = false;       // can be set asynchronously by calling end_stream(), or by network/assembler threads on exit
    bool join_called = false;                // set by calling join_threads()
    bool threads_joined = false;             // set when both threads (network + assembler) are joined
    bool flush_end_of_stream_requested = false;
    bool stream_restart = false;

    char _pad4[constants::cache_line_size];

    std::mutex event_mutex;
    std::vector<int64_t> cumulative_event_counts;
    std::shared_ptr<packet_counts> perhost_packets;

    std::mutex packet_history_mutex;
    std::map<double, std::shared_ptr<packet_counts> > packet_history;
    
    // Streaming-related data (arguments to stream_to_files()).
    std::mutex stream_lock;
    std::string stream_filename_pattern;
    std::vector<int> stream_beam_ids;
    int stream_priority;
    bool stream_rfi_mask;
    int stream_chunks_written;
    size_t stream_bytes_written;

    struct packetfork {
        int beam;
        int destbeam;
        struct sockaddr_in dest;
    };

    std::mutex forking_mutex;
    std::vector<packetfork> forking_packets;
    int forking_socket = 0;
    std::atomic<bool> forking_paused;

    // The actual constructor is protected, so it can be a helper function 
    // for intensity_network_stream::make(), but can't be called otherwise.
    intensity_network_stream(const initializer &x);

    void _open_socket();
    void _network_flush_packets();
    void _add_event_counts(std::vector<int64_t> &event_subcounts);
    void _update_packet_rates(std::shared_ptr<packet_counts> last_packet_counts);

    std::shared_ptr<assembled_chunk_ringbuf> _assembler_for_beam(int beam_id);

    void network_thread_main();
    void assembler_thread_main();

    // Private methods called by the network thread.    
    void _network_thread_body();
    void _network_thread_one_stream();
    void _network_thread_exit();
    void _put_unassembled_packets();

    // Private methods called by the assembler thread.     
    void _assembler_thread_body();
    void _assembler_thread_exit();
};

// struct ch_chunk_initializer{
//     int beam_id = 0;
//     int fpga_counts_per_sample = 0;
//     uint64_t ichunk = 0;

//     // "ctime" in nanoseconds of FGPAcount zero
//     uint64_t frame0_nano = 0;

//     // If a memory slab has been preallocated from a pool, these pointers should be set.
//     // Otherwise, both pointers should be empty, and the assembled_chunk constructor will allocate.
//     std::shared_ptr<memory_slab_pool> pool;
//         mutable memory_slab_t slab;
// };

class ch_chunk_initializer{
public:
    int beam_id = 0;
    int fpga_counts_per_sample = 0;
    uint64_t ichunk = 0;

    // "ctime" in nanoseconds of FGPAcount zero
    uint64_t frame0_nano = 0;

    // If a memory slab has been preallocated from a pool, these pointers should be set.
    // Otherwise, both pointers should be empty, and the assembled_chunk constructor will allocate.
    std::shared_ptr<memory_slab_pool> pool;
        mutable memory_slab_t slab;

    ch_chunk_initializer(std::shared_ptr<memory_slab_pool> pool = nullptr) :
                            pool(pool) {};
};


class ch_chunk : noncopyable {
public:
    const int fpga_counts_per_sample = 0;    // no binning factor applied here
    const uint64_t fpga_begin = 0;    // equal to ichunk * constants::nt_per_assembled_chunk * fpga_counts_per_sample
    uint64_t fpga_end = 0;      // equal to (ichunk+binning) * constants::nt_per_assembled_chunk * fpga_counts_per_sample
    // "ctime" in nanoseconds of FGPAcount zero
    uint64_t frame0_nano = 0;

    const uint64_t ichunk = 0;
    const int beam_id = 0;

    ch_chunk(const ch_chunk_initializer &ini_params);

    ~ch_chunk();

    // TODO rename this
    virtual void write_msgpack_file(const std::string &filename, bool compress,
                            uint8_t* buffer=NULL) = 0;
    virtual bool is_ready(){return true;};

    // Used in the write path, to keep track of writes to disk.
    std::mutex filename_mutex;
    std::unordered_set<std::string> filename_set;
    std::unordered_map<std::string, std::string> filename_map;  // hash output_device_name -> filename

protected:
    std::shared_ptr<memory_slab_pool> memory_pool;
    std::mutex slab_mutex;
    memory_slab_t memory_slab;
};

// -------------------------------------------------------------------------------------------------
// 
// slow_pulsar_chunk
//
// This chunk will house slow pulsar "packetized" data

struct sp_file_header{
    uint16_t beam_id = 0;
    uint16_t nbins = 5;
    double start = 0.;
    double end = 0.;
    int32_t version = 3; // Hard-coded, must agree with spshuff

    const ssize_t get_header_size(){
        return 2 + 2 + 8 + 8 + 4;
    }

    const ssize_t write_to_file(const int ofile){
        ssize_t nwritten = 0;

        nwritten += write(ofile, (void*) &(beam_id), 2);
        nwritten += write(ofile, (void*) &(nbins), 2);
        nwritten += write(ofile, (void*) &(start), 8);
        nwritten += write(ofile, (void*) &(end), 8);
        nwritten += write(ofile, (void*) &(version), 4);

        return nwritten;
    }
};

struct sp_chunk_header{
    uint16_t nfreq = 0;
    uint16_t ntime = 0;
    uint64_t frame0_nano = 0;
    uint64_t fpgaN = 0;
    uint64_t fpga0 = 0;

    const ssize_t get_header_size(){
        return 2 + 2 + 8 + 8 + 8;
    }

    const ssize_t write_to_file(const int ofile){
        ssize_t nwritten = 0;

        nwritten += write(ofile, (void*) &(nfreq), 2);
        nwritten += write(ofile, (void*) &(ntime), 2);
        nwritten += write(ofile, (void*) &(frame0_nano), 8);
        nwritten += write(ofile, (void*) &(fpgaN), 8);
        nwritten += write(ofile, (void*) &(fpga0), 8);

        return nwritten;
    }

    void copy(void* dst){
        ssize_t ibyte = 0;
        std::memcpy(dst, (void*) &nfreq, sizeof(uint16_t));
        ibyte += sizeof(uint16_t);
        std::memcpy(dst + ibyte, (void*) &ntime, sizeof(uint16_t));
        ibyte += sizeof(uint16_t);
        std::memcpy(dst + ibyte, (void*) &frame0_nano, sizeof(uint64_t));
        ibyte += sizeof(uint64_t);
        std::memcpy(dst + ibyte, (void*) &fpgaN, sizeof(uint64_t));
        ibyte += sizeof(uint64_t);
        std::memcpy(dst + ibyte, (void*) &fpga0, sizeof(uint64_t));
    }
};

class slow_pulsar_chunk : public ch_chunk {
public:
    static std::shared_ptr<slow_pulsar_chunk> make_slow_pulsar_chunk(std::shared_ptr<ch_chunk_initializer> ini_params);
    
    slow_pulsar_chunk(const std::shared_ptr<ch_chunk_initializer> ini_params);
    ~slow_pulsar_chunk() {};

    const int commit_chunk(std::shared_ptr<sp_chunk_header> header, std::shared_ptr<std::vector<uint32_t>> idat,
                      const ssize_t compressed_data_len, std::shared_ptr<std::vector<uint8_t>> mask,
                      std::shared_ptr<std::vector<float>> means, std::shared_ptr<std::vector<float>> vars);

    sp_file_header file_header;

    ssize_t islab = 0;
    ssize_t ibyte_chunk = 0;
    virtual void write_msgpack_file(const std::string &filename, bool compress,
                            uint8_t* buffer=NULL) override;
};

// -------------------------------------------------------------------------------------------------
//
// assembled_chunk
//
// This is the data structure which is returned by intensity_network_stream::get_assembled_chunk().
// It repesents a regular subarray of the intensity data in a single beam.  
//
// The data in the assembled_chunk is represented as 8-bit integers, with a coarser array of additive
// and mutiplicative offsets, but can be "decoded" to a simple floating-point array by calling
// assembled_chunk::decode().
//
// The 'offsets' and 'scales' arrays below are coarse-grained in both frequency and time, relative 
// to the 'data' array.  The level of frequency coarse-graining is the constructor argument 'nupfreq',
// and the level of time coarse-graining is the constructor-argument 'nt_per_packet'.  For no particular
// reason, the number of coarse-grained frequency channels is a compile-time constant (constants::nfreq_coarse)
// whereas the number of fine-grained time samples is also a compile-time constant (constants::nt_per_assembled_chunk).
//
// Summarizing:
//
//   fine-grained shape = (constants::nfreq_coarse * nupfreq, constants::nt_per_assembled_chunk)
//   coarse-grained shape = (constants::nfreq_coarse, constants::nt_per_assembled_chunk / nt_per_packet)
//
// A note on timestamps: there are several units of time used in different parts of the CHIME pipeline.
//
//   1 fpga count = 2.56e-6 seconds    (approx)
//   1 intensity sample = fpga_counts_per_sample * (1 fpga count)
//   1 assembled_chunk = constants::nt_per_assembled_chunk * (1 intensity sample)
//
// The 'isample' and 'ichunk' fields of the 'struct assembled_chunk' are simply defined by
//   isample = (initial fpga count) / fpga_counts_per_sample
//   ichunk = (initial fpga count) / (fpga_counts_per_sample * constants::nt_per_assembled_chunk)
//
// The 'binning' field of the 'struct assembled_chunk' is 1, 2, 4, 8, ... depending on what level
// of downsampling has been applied (i.e. the location of the assembled_chunk in the telescoping
// ring buffer).  Note that consecutive chunks src1, src2 with the same binning will satisfy
// (src2->ichunk == src1->ichunk + binning).

class assembled_chunk : public ch_chunk {
public:
    class initializer : public ch_chunk_initializer {
    public:
        int binning = 1;
        int nupfreq = 0;
        int nrfifreq = 0;    // number of frequencies in downsampled RFI chain processing
        int nt_per_packet = 0;
        int stream_id = 0;   // only used in assembled_chunk::format_filename().
        bool force_reference = false;
        bool force_fast = false;
        initializer() : ch_chunk_initializer() {};
    };
    // Parameters specified at construction.
    const int nupfreq = 0;
    const int nrfifreq = 0;
    const int nt_per_packet = 0;
    const int stream_id = 0;
    const int binning = 0;                   // either 1, 2, 4, 8... depending on level in telescoping ring buffer

    // Derived parameters.
    const int nt_coarse = 0;          // equal to (constants::nt_per_assembled_chunk / nt_per_packet)
    const int nscales = 0;            // equal to (constants::nfreq_coarse * nt_coarse)
    const int ndata = 0;              // equal to (constants::nfreq_coarse * nupfreq * constants::nt_per_assembled_chunk)
    const int nrfimaskbytes = 0;      // equal to (nrfifreq * constants::nt_per_assembled_chunk / 8)
    const uint64_t isample = 0;       // equal to ichunk * constants::nt_per_assembled_chunk

    // Note: you probably don't want to call the assembled_chunk constructor directly!
    // Instead use the static factory function assembed_chunk::make().
    assembled_chunk(const initializer &ini_params);
    virtual ~assembled_chunk();

    // Returns C time() (seconds since the epoch, 1970.0) of the first/last sample in this chunk.
    double time_begin() const;
    double time_end() const;

    // The following virtual member functions have default implementations,
    // which are overridden by the subclass 'fast_assembled_chunk' to be faster
    // on a CPU with the AVX2 instruction set, if certain conditions are met
    // (currently nt_per_packet==16 and nupfreq even).
    //
    // If 'prescale' is specified, then the intensity array written by decode()
    // will be multiplied by its value.  This is a temporary workaround for some
    // 16-bit overflow issues in bonsai.  (We currently don't need prescaling
    // in decode_subset(), but this could be added easily.)
    //
    // Warning (FIXME?): decode() and decode_subset() do not apply the RFI mask
    // in assembled_chunk::rfi_mask (if this exists).

    virtual void add_packet(const intensity_packet &p);
    virtual void decode(float *intensity, float *weights, int istride, int wstride, float prescale=1.0) const;
    virtual void decode_subset(float *intensity, float *weights, int t0, int nt, int istride, int wstride) const;
    virtual void downsample(const assembled_chunk *src1, const assembled_chunk *src2);   // downsamples data and RFI mask

    // Static factory functions which can return either an assembled_chunk or a fast_assembled_chunk.
    static std::unique_ptr<assembled_chunk> make(const assembled_chunk::initializer &ini_params);
    static std::shared_ptr<assembled_chunk> read_msgpack_file(const std::string& filename);

    // Note: the hdf5 file format has been phased out now..
    void write_hdf5_file(const std::string &filename);
    virtual void write_msgpack_file(const std::string &filename, bool compress,
                            uint8_t* buffer=NULL) override;

    // How big can the bitshuffle-compressed data for a chunk of this size become?
    size_t max_compressed_size();

    // Performs a printf-like pattern replacement on *pattern* given the parameters of this assembled_chunk.
    // Replacements:
    //   (STREAM)  -> %01i stream_id
    //   (BEAM)    -> %04i beam_id
    //   (CHUNK)   -> %08i ichunk
    //   (NCHUNK)  -> %02i  size in chunks
    //   (BINNING) -> %02i  size in chunks
    //   (FPGA0)   -> %012i start FPGA-counts
    //   (FPGAN)   -> %08i  FPGA-counts size
    std::string format_filename(const std::string &pattern) const;

    // Utility functions currently used only for testing.
    void fill_with_copy(const std::shared_ptr<assembled_chunk> &x);
    void randomize(std::mt19937 &rng);   // also randomizes rfi_mask (if it exists)

    static ssize_t get_memory_slab_size(int nupfreq, int nt_per_packet, int nrfifreq);

    // override the ch_chunk is_ready method to replicate has_rfi_mask behavior
    virtual bool is_ready() override
    {
        return this->has_rfi_mask;
    }

    // I wanted to make the following fields protected, but msgpack doesn't like it...

    // Primary buffers.
    float *scales = nullptr;   // 2d array of shape (constants::nfreq_coarse, nt_coarse)
    float *offsets = nullptr;  // 2d array of shape (constants::nfreq_coarse, nt_coarse)
    uint8_t *data = nullptr;   // 2d array of shape (constants::nfreq_coarse * nupfreq, constants::nt_per_assembled_chunk)
    uint8_t *rfi_mask = nullptr;   // 2d array of downsampled masks, packed bitwise; (nrfifreq x constants::nt_per_assembled_chunk / 8 bits)

    // False on initialization.
    // If the RFI mask is being saved (nrfifreq > 0), it will be subsequently set to True by the processing thread.
    std::atomic<bool> has_rfi_mask;

    std::atomic<int> packets_received;
  // how many assembler misses occurred while this chunk was active_chunk0?
    std::atomic<int> packets_missed;

    // Temporary buffers used during downsampling.
    float *ds_w2 = nullptr;    // 1d array of length (nt_coarse/2)
    float *ds_data = nullptr;  // 2d array of shape (nupfreq, constants::nt_per_assembled_chunk/2)
    int *ds_mask = nullptr;    // 2d array of shape (nupfreq, constants::nt_per_assembled_chunk/2)

protected:
    void _deallocate();
    
    // The array members above (scales, ..., ds_mask) are packed into a single contiguous memory slab.

    void _check_downsample(const assembled_chunk *src1, const assembled_chunk *src2);
};


// If the CPU has the AVX2 instruction set, and for some choices of packet parameters (the precise 
// criterion is nt_per_packet == 16 and nupfreq % 2 == 0), we can speed up the assembled_chunk
// member functions using assembly language kernels.

class fast_assembled_chunk : public assembled_chunk
{
public:
    // Note: you probably don't want to call the assembled_chunk constructor directly!
    // Instead use the static factory function assembed_chunk::make().
    fast_assembled_chunk(const assembled_chunk::initializer &ini_params);
    virtual ~fast_assembled_chunk();

    // Override viruals with fast assembly language versions.
    virtual void add_packet(const intensity_packet &p) override;
    virtual void decode(float *intensity, float *weights, int istride, int wstride, float prescale=1.0) const override;
    virtual void downsample(const assembled_chunk *src1, const assembled_chunk *src2) override;

};


 
// -------------------------------------------------------------------------------------------------
//
// memory_slab_pool


class memory_slab_pool {
public:
    // The 'verbosity' parameter has the following meaning:
    //   0 = ninja-quiet
    //   1 = a little output during initialization
    //   2 = debug trace of all allocations/deallocations
    memory_slab_pool(ssize_t nbytes_per_slab, ssize_t nslabs, const std::vector<int> &allocation_cores, int verbosity=1);
    ~memory_slab_pool();

    // Returns a new slab from the pool.
    //
    // If the pool is empty, then either a null pointer is returned (wait=false),
    // or get_slab() blocks until a slab is available (wait=true).
    //
    // If zero=true, then the new slab is zeroed.

    memory_slab_t get_slab(bool zero=true, bool wait=false);
    
    // Puts a slab back in the pool.
    // Note: 'p' will be set to a null pointer after put_slab() returns.
    void put_slab(memory_slab_t &p);

    int count_slabs_available();

    const ssize_t nbytes_per_slab;
    const ssize_t nslabs;
    const int verbosity;

protected:
    std::mutex lock;
    std::condition_variable cv;

    std::vector<memory_slab_t> slabs;
    ssize_t curr_size = 0;
    ssize_t low_water_mark = 0;

    // Called by constructor, in separate thread.
    void allocate(const std::vector<int> &allocation_cores);
};


// -------------------------------------------------------------------------------------------------
//
// output_device and helper classes.
//
// FIXME(?): it would be natural to add member functions of 'class output_device' or 
// 'class output_device_pool' which return summary information, such as number of
// chunks queued for writing, total number of chunks written, etc.  (Same goes for
// the memory_slab_pool!)


// write_chunk_request: mini-struct consisting of a (chunk, filename, priority) triple.
//
// If the write_callback() virtual function is overridden, it will be called when the write
// request completes, either successfully or unsuccessfully.  Note that the callback is made
// from the i/o thread!

struct write_chunk_request {
    std::shared_ptr<ch_chunk> chunk;
    std::string filename;
    int priority = 0;
    bool need_wait = false;

    // Called when the status of this chunk has changed --
    // due to an error, successful completion, or, eg, RFI mask added.
    virtual void status_changed(bool finished, bool success,
                                const std::string &state,
                                const std::string &error_message) { }
    virtual ~write_chunk_request() { }

    // This comparator class is used below, to make an STL priority queue.
    struct _less_than {
	bool operator()(const std::shared_ptr<write_chunk_request> &x, const std::shared_ptr<write_chunk_request> &y)
	{
	    // Compare priority first, then time.
	    if (x->priority < y->priority) return true;
	    if (x->priority > y->priority) return false;

	    // Reversed inequality is intentional here (earlier time = higher priority)
	    return x->chunk->fpga_begin > y->chunk->fpga_begin;
	}
    };
};


// output_device: corresponds to one "device" where assembled_chunks may be written.
//
// An output_device is identified by a device_name string, which is a directory such
// as '/ssd0' or /nfs1'.  When the output_device is created (with output_device::make(),
// an i/o thread is automatically spawned, which runs in the background.

class output_device : noncopyable {
public:
    struct initializer {
	std::string device_name;       // if empty string, this output_device will write all chunks
	std::string io_thread_name;    // if empty string, a default io_thread_name will be used
	std::vector<int> io_thread_allowed_cores;  // if empty vector, the io thread will be unpinned

	// Possible 'verbosity' values:
	//   0 = log nothing
	//   1 = log unsuccessful writes
	//   2 = log i/o thread startup/shutdown
	//   3 = verbose trace of all write_requests
	int verbosity = 1;
    };

    const initializer ini_params;

    // This factory function should be used to create a new output_device.
    // Returns a shared_ptr to a new output_device, and spawns a thread which
    // runs in the background, and also holds a shared_ptr.
    static std::shared_ptr<output_device> make(const initializer &ini_params);

    // Can be called by either the assembler thread, or an RPC thread.
    // Returns 'false' if request could not be queued (because end_stream() was called)
    bool enqueue_write_request(std::shared_ptr<write_chunk_request> req);

    // Counts the number of queued write request chunks
    int count_queued_write_requests();

    // If 'wait' is true, then end_stream() blocks until pending writes are complete.
    // If 'wait' is false, then end_stream() cancels all pending writes.
    void end_stream(bool wait);

    // Blocks until i/o thread exits.  Call end_stream() first!
    void join_thread();

    // Called (by RFI thread) to notify that the given chunk has had its
    // RFI mask filled in.
    void notify_ready(const std::shared_ptr<ch_chunk> &chunk);

protected:
    std::thread output_thread;

    // State model.
    bool end_stream_called = false;
    bool join_thread_called = false;
    bool thread_joined = false;

    // The priority queue of write requests to be run by the output thread.
    std::priority_queue<std::shared_ptr<write_chunk_request>,
			std::vector<std::shared_ptr<write_chunk_request>>,
			write_chunk_request::_less_than> _write_reqs;

    // Write requests where need_wait is set and the rfi mask isn't
    // yet available.
    std::vector<std::shared_ptr<write_chunk_request> > _awaiting;
    
    // The state model and request queue are protected by this lock and condition variable.
    std::mutex _lock;
    std::condition_variable _cond;

    // Temporary buffer used for assembled_chunk serialization, accessed only by I/O thread
    std::unique_ptr<uint8_t[]> _buffer;

    // Constructor is protected -- use output_device::make() instead!
    output_device(const initializer &ini_params);

    // This is "main()" for the i/o thread.
    void io_thread_main();

    // Helper function called by output thread.
    // Blocks until a write request is available; returns highest-priority request.
    std::shared_ptr<write_chunk_request> pop_write_request();
};


// output_device_pool: this little helper class is a wrapper around a list of
// output_devices with different device_names.

class output_device_pool {
public:
    // Note: length-zero vector is OK!
    output_device_pool(const std::vector<std::shared_ptr<output_device>> &streams);

    // Sends the write request to the appropriate output_device (based on filename).
    // Returns 'false' if request could not be queued.
    bool enqueue_write_request(std::shared_ptr<write_chunk_request> req);
    
    // Loops over output_devices, and calls either end_stream() or join_thread().
    void end_streams(bool wait);
    void join_threads();

protected:
    std::vector<std::shared_ptr<output_device>> streams;
    std::vector<std::string> device_names;
};


// -------------------------------------------------------------------------------------------------
//
// intensity_network_ostream: this class is used to packetize intensity data and send
// it over the network.
//
// The stream object presents the "oustide world" with an object which is fed regular
// chunks of data via a member function send_chunk().  Under the hood, send_chunk() is
// encoding each chunk as multiple UDP packets, which are handed off to a network
// thread running in the background.


class intensity_network_ostream : noncopyable {
public:

    // The 'struct initializer' is used to construct the ostream object.  A few notes:
    //
    //   - It's convenient for the input to intensity_network_ostream to be a pair of
    //     floating-point arrays (intensity, weights).  Since the packet protocol allows
    //     a boolean mask but not floating-point weights, we simply mask all samples
    //     whose weight is below some cutoff.  This is the 'wt_cutoff' parameter.
    //
    //   - Each UDP packet is a 4D logical array of shape 
    //        (nbeams, nfreq_coarse_per_packet, nupfreq, nt_per_packet). 
    //     Each chunk passed to send_chunk() is a 4D logical array of shape
    //        (nbeams, coarse_freq_ids.size(), nupfreq, nt_per_chunk)
    //     and will generally correspond to multiple packets.
    //
    //   - If throttle=false, then UDP packets will be written as quickly as possible.
    //     If throttle=true, then the packet-throttling logic works as follows:
    //
    //        - If target_gbps > 0.0, then packets will be transmitted at the
    //          specified rate in Gbps.
    //
    //        - If target_gbps = 0, then the packet transmit rate will be inferred
    //          from the value of 'fpga_counts_per_sample', assuming 2.56 usec per
    //          fpga count.  (This is the default.)

    struct initializer {
	std::string dstname;
	std::vector<int> beam_ids;
	std::vector<int> coarse_freq_ids;   // will usually be [ 0, 1, ..., 1023 ], but reordering is allowed

	int nupfreq = 0;
	int nt_per_chunk = 0;
	int nfreq_coarse_per_packet = 0;
	int nt_per_packet = 0;
	int fpga_counts_per_sample = 0;
	float wt_cutoff = constants::default_wt_cutoff;
        int bind_port = 0; // 0: don't bind; send from randomly assigned port
        std::string bind_ip = "0.0.0.0";

	bool throttle = true;
	double target_gbps = 0.0;

	bool is_blocking = true;
	bool emit_warning_on_buffer_drop = true;
	bool throw_exception_on_buffer_drop = false;
	bool send_end_of_stream_packets = true;
	bool print_status_at_end = true;
    };

    const initializer ini_params;
    
    // Some of these fields are redundant with fields in the ini_params, but the redundancy is convenient.
    const int nbeams;
    const int nfreq_coarse_per_packet;
    const int nfreq_coarse_per_chunk;
    const int nupfreq;
    const int nt_per_packet;
    const int nt_per_chunk;
    const int nbytes_per_packet;
    const int npackets_per_chunk;
    const int nbytes_per_chunk;
    const int elts_per_chunk;
    const uint64_t fpga_counts_per_sample;
    const uint64_t fpga_counts_per_packet;
    const uint64_t fpga_counts_per_chunk;

    // Note: this->target_gpbs is not identical to ini_params.target_gpbs, since there is a case 
    // (ini_params.throttle=true and ini_params.target_gbps=0) where ini_params.target_gbps is zero, 
    // but this->target_gbps has a nonzero value inferred from 'fpga_counts_per_sample'.

    double target_gbps = 0.0;

    // It's convenient to initialize intensity_network_ostreams using a static factory function make(),
    // rather than having a public constructor.  Note that make() spawns a network thread which runs
    // in the background.

    static std::shared_ptr<intensity_network_ostream> make(const initializer &ini_params);

    // Data is added to the network stream by calling send_chunk().  This routine packetizes
    // the data and puts the packets in a thread-safe ring buffer, for the network thread to send.
    //
    // The 'intensity' and 'weights' arrays have logical shape
    //   (nbeams, nfreq_coarse_per_chunk, nupfreq, nt_per_chunk).
    //
    // The 'istride/wstride' args are tmemory offsets between time series in the intensity/weights arrays.
    // To write this out explicitly, the intensity sample with logical indices (b,fcoarse,u,t) has memory location
    //   intensity + ((b + fcoarse*nupfreq) * nupfreq + u) * stride + t

    void send_chunk(const float *intensity, int istride, const float *weights, int wstride, uint64_t fpga_count);

    void get_statistics(int64_t& curr_timestamp,
                        int64_t& npackets_sent,
                        int64_t& nbytes_sent);
    
    // Called when there is no more data; sends end-of-stream packets.
    void end_stream(bool join_network_thread);

    ~intensity_network_ostream();

    // This is a helper function called by send_chunk(), but we make it public so that the unit tests can call it.
    void _encode_chunk(const float *intensity, int istride, const float *weights, int wstride, uint64_t fpga_count, const std::unique_ptr<udp_packet_list> &out);

    void print_status(std::ostream &os = std::cout);

    bool is_sending();

protected:
    std::vector<uint16_t> beam_ids_16bit;
    std::vector<uint16_t> coarse_freq_ids_16bit;

    int sockfd = -1;
    std::string hostname;
    uint16_t udp_port = constants::default_udp_port;
    
    std::mutex statistics_lock;
    int64_t curr_timestamp = 0;    // microseconds between first packet and most recent packet
    int64_t npackets_sent = 0;
    int64_t nbytes_sent = 0;

    // State model.
    std::thread network_thread;
    std::mutex state_lock;
    std::condition_variable cond_state_changed;
    bool network_thread_started = false;
    bool network_thread_joined = false;

    // Ring buffer used to exchange packets with network thread
    std::unique_ptr<udp_packet_ringbuf> ringbuf;
    
    // Temp buffer for packet encoding
    std::unique_ptr<udp_packet_list> tmp_packet_list;

    // The actual constructor is protected, so it can be a helper function 
    // for intensity_network_ostream::make(), but can't be called otherwise.
    intensity_network_ostream(const initializer &ini_params);

    void _network_thread_main();
    
    void _network_thread_body();

    // For testing purposes (eg, can create a subclass that randomly drops packets), a wrapper on the underlying packet send() function.
    virtual ssize_t _send(int socket, const uint8_t* packet, int nbytes, int flags);

    void _open_socket();
    void _send_end_of_stream_packets();
};


// -------------------------------------------------------------------------------------------------
//
// Miscellaneous
    

// Used in RPC's which return chunks, to indicate where the chunk was found.
// Note: implementation of assembled_chunk_ringbuf::get_ringbuf_snapshot() assumes
// that L1RB_LEVELn == 2^n, so be careful when modifying this!
enum l1_ringbuf_level {
    L1RB_DOWNSTREAM = 1,
    L1RB_LEVEL1 = 2,
    L1RB_LEVEL2 = 4,
    L1RB_LEVEL3 = 8,
    L1RB_LEVEL4 = 0x10,
    // queued for writing in the L1 RPC system
    L1RB_WRITEQUEUE = 0x100,
};


extern void pin_thread_to_cores(const std::vector<int> &core_list);


// Utility routine: converts a string to type T (only a few T's are defined; see lexical_cast.cpp)
// Returns true on success, false on failure
template<typename T> extern bool lexical_cast(const std::string &x, T &ret);

// Also defined in lexical_cast.cpp (for the same values of T)
template<typename T> extern const char *typestr();

// Version of lexical_cast() which throws exception on failure.
template<typename T> inline T lexical_cast(const std::string &x, const char *name="string")
{
    T ret;
    if (lexical_cast(x, ret))
	return ret;
    throw std::runtime_error("couldn't convert " + std::string(name) + "='" + x + "' to " + typestr<T>());
}

// Unit tests
extern void test_lexical_cast();
extern void test_packet_offsets(std::mt19937 &rng);
extern void test_avx2_kernels(std::mt19937 &rng);
extern void peek_at_unpack_kernel();


}  // namespace ch_frb_io

#endif // _CH_FRB_IO_HPP<|MERGE_RESOLUTION|>--- conflicted
+++ resolved
@@ -537,11 +537,7 @@
     // Throws an exception if anything goes wrong!  When called from an RPC thread, caller will want to
     // wrap in try..except, and use exception::what() to get the error message.
 
-<<<<<<< HEAD
-    void stream_to_files(const std::string &filename_pattern, const std::vector<int> &beam_ids, int priority, bool need_rfi, int max_chunks);
-=======
-    void stream_to_files(const std::string &filename_pattern, const std::vector<int> &beam_ids, int priority, bool need_wait);
->>>>>>> f6fa231a
+    void stream_to_files(const std::string &filename_pattern, const std::vector<int> &beam_ids, int priority, bool need_wait, int max_chunks);
 
     void get_streaming_status(std::string &filename_pattern,
                               std::vector<int> &beam_ids,
