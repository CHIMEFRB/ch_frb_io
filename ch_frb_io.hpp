#ifndef _CH_FRB_IO_HPP
#define _CH_FRB_IO_HPP

#if (__cplusplus < 201103) && !defined(__GXX_EXPERIMENTAL_CXX0X__)
#error "This source file needs to be compiled with C++11 support (g++ -std=c++11)"
#endif

#include <queue>
#include <string>
#include <vector>
#include <map>
#include <unordered_set>
#include <unordered_map>
#include <functional>
#include <memory>
#include <cstdint>
#include <atomic>
#include <random>
#include <thread>
#include <iostream>
#include <mutex>
#include <condition_variable>
#include <cstring>

#include <hdf5.h>

#include <arpa/inet.h>

#include <fcntl.h>
#include <sys/stat.h>
#include <unistd.h>

namespace ch_frb_io {
#if 0
}; // pacify emacs c-mode
#endif

template<typename T> struct hdf5_extendable_dataset;

struct noncopyable
{
    noncopyable() { }
    noncopyable(const noncopyable &) = delete;
    noncopyable& operator=(const noncopyable &) = delete;
};

// Defined later in this file
class assembled_chunk;
class memory_slab_pool;
class output_device;

// Defined in ch_frb_io_internals.hpp
struct intensity_packet;
struct udp_packet_list;
struct udp_packet_ringbuf;
class assembled_chunk_ringbuf;

// "uptr" is a unique_ptr for memory that is allocated by
// malloc()-like calls and should therefore be freed by free().
// It uses this little custom deleter class (that is
// default-constructable, so doesn't need to specified when creating a
// uptr).  This was copy-pasted from rf_pipelines.
struct uptr_deleter {
    inline void operator()(const void *p) { std::free(const_cast<void *> (p)); }
};
template<typename T>
using uptr = std::unique_ptr<T[], uptr_deleter>;
// And we use it for blocks of memory used for assembled_chunks.
typedef uptr<uint8_t> memory_slab_t;

// -------------------------------------------------------------------------------------------------
//
// Compile-time constants
//
// FIXME many of these don't really need to be fixed at compile time, and could be runtime parameters instead.


namespace constants {
    static constexpr int cache_line_size = 64;
    
    // Number of seconds per FPGA count.  This "magic number" appears in multiple libraries
    // (ch_frb_io, rf_pipelines, ch_vdif_assembler).  FIXME: it would be better to keep it
    // in one place, to avoid any possibility of having it get out-of-sync.
    static constexpr double dt_fpga = 2.56e-6;

    // Number of "coarse" (i.e. pre-upchannelized) frequency channels.
    static constexpr int nfreq_coarse_tot = 1024;

    // For an explanation of this parameter, see class intensity_network_ostream below 
    static constexpr double default_wt_cutoff = 0.3;

    static constexpr int default_udp_port = 6677;

#ifdef __APPLE__
    // osx seems to have very small limits on socket buffer size
    static constexpr int default_socket_bufsize = 4 * 1024 * 1024;
#else
    static constexpr int default_socket_bufsize = 128 * 1024 * 1024;
#endif

    // This applies to the ring buffer between the network _output_ thread, and callers of
    // intensity_network_ostream::send_chunk().
    static constexpr int output_ringbuf_capacity = 8;

    static constexpr int nt_per_assembled_chunk = 1024;

    // These parameters don't really affect anything but appear in asserts.
    static constexpr int max_input_udp_packet_size = 9000;   // largest value the input stream will accept
    static constexpr int max_output_udp_packet_size = 8910;  // largest value the output stream will produce
    static constexpr int max_allowed_beam_id = 65535;
    static constexpr int max_allowed_nupfreq = 64;
    static constexpr int max_allowed_nt_per_packet = 1024;
    static constexpr int max_allowed_fpga_counts_per_sample = 3200;
    static constexpr double max_allowed_output_gbps = 10.0;
};


// -------------------------------------------------------------------------------------------------
//
// HDF5 file I/O
//
// Note that there are two classes here: one for reading (intensity_hdf5_file),
// and one for writing (intensity_hdf5_ofile).


struct intensity_hdf5_file : noncopyable {
    std::string filename;
    
    int nfreq;
    int npol;
    int nt_file;     // number of time samples in file (which can have gaps)
    int nt_logical;  // total number of samples in time range spanned by file, including gaps

    //
    // We currently throw an exception unless the frequencies are equally spaced and consecutive.
    // Therefore, we don't keep a full list of frequencies, just the endpoints of the range and number of samples.
    //
    // This still leaves two possibilities: the frequencies can either be ordered from lowest to highest,
    // or vice versa.  The 'frequencies_are_increasing' flag is set in the former case.  (Note that the
    // standard CHIME convention is frequencies_are_increasing=false.)
    //
    // The 'freq_lo_MHz' and 'freq_hi_MHz' fields are the lowest and highest frequencies in the entire
    // band.  Just to spell this out in detail, if frequencies_are_increasing=true, then the i-th channel
    // spans the frequency range
    //
    //   [ freq_lo + i*(freq_hi-freq_lo)/nfreq, freq_lo + (i+1)*(freq_hi-freq_lo)/nfreq ]
    //
    // and if frequences_are_increasing=false, then the i-th channel spans frequency range
    //
    //   [ freq_hi - (i+1)*(freq_hi-freq_lo)/nfreq, freq_hi - i*(freq_hi-freq_lo)/nfreq ]
    //
    // where 0 <= i <= nfreq-1.
    //
    bool frequencies_are_increasing;
    double freq_lo_MHz;
    double freq_hi_MHz;
    
    //
    // We distinguish between "file" time indices, which span the range 0 <= it < nt_file,
    // and "logical" time indices, which span the range 0 <= it < nt_logical.
    //
    // The i-th logical time sample spans the time range
    //
    //    [ time_lo + i*dt_sample, time_lo + (i+1)*dt_sample ]
    //
    double dt_sample;
    double time_lo;
    double time_hi;   // always equal to time_lo + nt_logical * dt_sample

    std::vector<double> times;                // 1D array of length nt_file
    std::vector<int> time_index_mapping;      // 1D array of length nt_file, which maps a "file" index to a "logical" index.

    // Polarization info (currently read from file but not really used)
    std::vector<std::string> polarizations;  // 1D array of length npol, each element is either "XX" or "YY"

    // 3d arrays of shape (nfreq, npol, nt_file), verbatim from the hdf5 file.
    // Rather than using them directly, you may want to use the member function get_unpolarized_intensity() below.
    std::vector<float> intensity;
    std::vector<float> weights;

    // Summary statistics
    double frac_ungapped;    // fraction of "logical" time samples which aren't in time gaps
    double frac_unmasked;    // fraction of _ungapped_ data with large weight

    // Construct from file.  If 'noisy' is true, then a one-line message will be printed when the file is read.
    explicit intensity_hdf5_file(const std::string &filename, bool noisy=true);

    //
    // Extracts a 2D array containing total intensity in time range [out_t0, out_t0+out_nt),
    // summing over polarizations.  The 'out_t0' and 'out_nt' are "logical" time indices, not
    // "file" time indices.  If this range of logical time indices contains gaps, the corresponding
    // entries of the 'out_int' and 'out_wt' arrays will be filled with zeros.
    // 
    // The 'out_int' and 'out_wt' arrays have shape (nfreq, out_nt).
    //
    // The 'out_istride' and 'out_wstride' args can be negative, if reversing the channel ordering is desired.
    // If out_istride is zero, it defaults to out_nt.  If out_wstride is zero, it defaults to out_istride.
    //
    void get_unpolarized_intensity(float *out_int, float *out_wt, int out_t0, int out_nt, int out_istride=0, int out_wstride=0) const;

    void run_unit_tests() const;
};


struct intensity_hdf5_ofile {
    std::string filename;
    double dt_sample;
    int nfreq;
    int npol;

    ssize_t curr_nt;       // current size of file (in time samples, not including gaps)
    double curr_time;      // time in seconds relative to arbitrary origin
    ssize_t curr_ipos;     // keeps track of gaps
    ssize_t initial_ipos;

    // used internally to print summary info when file is written
    double wsum;
    double wmax;

    std::unique_ptr<hdf5_extendable_dataset<double> > time_dataset;
    std::unique_ptr<hdf5_extendable_dataset<float> > intensity_dataset;
    std::unique_ptr<hdf5_extendable_dataset<float> > weights_dataset;

    //
    // The 'pol' argument is typically { "XX", "YY" }.  Note that pol.size() determines intensity_hdf5_file::npol,
    // which in turn determines the expected shape of the 'intensity' and 'weights' arguments passed to append_chunk().
    //
    // The 'freq0_MHz' and 'freq1_MHz' args should be the edges of the band, ordered the same way as the channel
    // indices.  For example in CHIME data, frequencies are ordered from highest to lowest, so we take freq0_MHz=800
    // and freq1_MHz=400.
    //
    // The optional 'ipos0' and 'time0' args are:
    //   ipos0 = index of first sample in file (in downsampled units, i.e. one sample is ~1 msec, not ~2.56 usec)
    //   time0 = arrival time of first sample in file (in seconds).
    //
    // The meaning of the 'bitshuffle' arg is:
    //   0 = no compression
    //   1 = try to compress, but if plugin fails then just write uncompressed data instead
    //   2 = try to compress, but if plugin fails then print a warning and write uncompressed data instead
    //   3 = compression mandatory
    //
    // The default nt_chunk=128 comes from ch_vdif_assembler chunk size, assuming downsampling by factor 512.
    //
    intensity_hdf5_ofile(const std::string &filename, int nfreq, const std::vector<std::string> &pol,
			 double freq0_MHz, double freq1_MHz, double dt_sample, ssize_t ipos0=0,
			 double time0=0.0, int bitshuffle=2, int nt_chunk=128);

    // Note that there is no close() member function.  The file is flushed to disk and closed when the
    // intensity_hdf5_ofile destructor is called.
    ~intensity_hdf5_ofile();
    
    //
    // Append a chunk of data, of length 'nt_chunk.
    // The 'intensity' and 'weight' arrays have shape (nfreq, npol, nt_chunk).
    // The mandatory 'chunk_ipos' arg is the index of the first sample in the chunk (in downsampled units).
    // The optional 'chunk_t0' arg is the arrival time of the first sample in the chunk (if omitted, will be inferred from 'chunk_ipos').
    //
    void append_chunk(ssize_t nt_chunk, float *intensity, float *weights, ssize_t chunk_ipos, double chunk_t0);
    void append_chunk(ssize_t nt_chunk, float *intensity, float *weights, ssize_t chunk_ipos);
};



// -------------------------------------------------------------------------------------------------
//
// intensity_network_stream: stream object which receives a packet stream from the network.
//
// (Writing a packet stream is handled by a separate class intensity_network_ostream, see below.)
//
// When the intensity_network_stream object is constructed, threads are automatically spawned to read and process
// packets.  The stream presents the incoming data to the "outside world" as a per-beam sequence 
// of regular arrays which are obtained by calling get_assembled_chunk().
//
// Reminder: normal shutdown sequence works as follows.
//  
//   - in network thread, end-of-stream packet is received (in intensity_network_stream::_network_thread_body())
//       - network thread calls intensity_network_stream::_network_thread_exit().
//       - stream state is advanced to 'stream_end_requested', this means that stream has exited but not all threads have joined.
//       - unassembled_ringbuf.end_stream() is called, which will tell the assembler thread that there are no more packets.
//
//   - in assembler thread, unassembled_ringbuf.get_packet_list() returns false.  
//       - the assembler thread loops over all beams ('assemblers') and calls assembled_chunk_ringbuf::end_stream()
//       - this sets assembled_chunk_ringbuf::doneflag
//
//   - in dedispersion thread, assembled_chunk_ringbuf::end_stream() returns an empty pointer.

struct packet_counts {
    struct timeval tv;
    double period; // in seconds
    std::unordered_map<uint64_t, uint64_t> counts;

    // Default constructor
    packet_counts();
    // Copy constructor
    packet_counts(const packet_counts& other);

    // Convert keys to IP:port format
    std::unordered_map<std::string, uint64_t> to_string() const;

    double start_time() const;
    
    void increment(const struct sockaddr_in& sender_addr, int nbytes);

    void update(const packet_counts& other);
};


class intensity_network_stream : noncopyable {
public:

    typedef std::function<void(std::vector<int> beam_id)> first_packet_listener;
    
    // The 'struct initializer' is used to construct the stream object.  A few notes:
    //
    //   - Beams are identified in the packet profile by an opaque uint16_t.  The 'beam_ids' argument
    //     should be the list of beam_ids which we expect to receive.
    //
    //   - The throw_exception_on_buffer_drop, throw_exception_on_assembler_miss flags are useful 
    //     for a unit test, but probably don't make sense otherwise.
    //
    //   - Our network protocol doesn't define any way of indicating end-of-stream.  This makes sense for the
    //     realtime search, but for testing we'd like to have a way of shutting down gracefully.  If the
    //     accept_end_of_stream_packets flag is set, then a special packet with nbeams=nupfreq=nt=0 is
    //     interpreted as an "end of stream" flag, and triggers shutdown of the network_stream.
    //
    //   - If 'nrfifreq' is initialized to a nonzero value, then memory will be allocated in each
    //     assembled_chunk for the RFI bitmask.  The "downstream" pipeline must fill the mask in each
    //     chunk.  If this does not happen quickly enough (more precisely, by the time the chunk
    //     leaves the top level of the telescoping ring buffer) then an exception will be thrown.

    struct initializer {
        int nbeams;

	std::shared_ptr<memory_slab_pool> memory_pool;
	std::vector<std::shared_ptr<output_device>> output_devices;

	int nupfreq = 0;
	int nrfifreq = 0;
	int nt_per_packet = 0;
	int fpga_counts_per_sample = 384;
	int stream_id = 0;   // only used in assembled_chunk::format_filename().

	// If 'nt_align' is set to a nonzero value, then the time sample index of the first
	// assembled_chunk in the stream must be a multiple of nt_align.  This is used in the
	// real-time server, to align all beams to the RFI and dedispersion block sizes.  Note
	// that if nt_align is enabled, then some packets may be dropped, and these will be
	// treated as assembler misses.
	int nt_align = 0;

	// If ipaddr="0.0.0.0", then network thread will listen on all interfaces.
	std::string ipaddr = "0.0.0.0";
	int udp_port = constants::default_udp_port;

	bool force_reference_kernels = false;
	bool force_fast_kernels = false;
	bool emit_warning_on_buffer_drop = true;
	bool throw_exception_on_beam_id_mismatch = true;
	bool throw_exception_on_packet_mismatch = true;
	bool throw_exception_on_buffer_drop = false;
	bool throw_exception_on_assembler_miss = false;
	bool accept_end_of_stream_packets = true;
	bool deliberately_crash = false;  // deliberately crash dedispersion thread (for debugging purposes, obviously)

	// If nonempty, threads will be pinned to given list of cores.
	std::vector<int> network_thread_cores;
	std::vector<int> assembler_thread_cores;

	// The recv_socket_timeout determines how frequently the network thread wakes up, while blocked waiting
	// for packets.  The purpose of the periodic wakeup is to check whether intensity_network_stream::end_stream()
	// has been called, and check the timeout for flushing data to assembler threads.
	//
	// The stream_cancellation_latency_usec arg determines how frequently the network thread checks whether
	// intensity_network_stream::end_stream() has been called.  (We don't do this check in every iteration of
	// the packet read loop, since it requires acquiring a lock.)

	int max_packet_size = 9000;
	int socket_bufsize = constants::default_socket_bufsize;
	int socket_timeout_usec = 10000;                // 0.01 sec
	int stream_cancellation_latency_usec = 10000;   // 0.01 sec

        int packet_count_period_usec = 1000000; // 1 sec
        int max_packet_history_size = 3600; // keep an hour of history

	// The 'unassembled_ringbuf' is between the network thread and assembler thread.
	int unassembled_ringbuf_capacity = 16;
	int max_unassembled_packets_per_list = 16384;
	int max_unassembled_nbytes_per_list = 8 * 1024 * 1024;
	int unassembled_ringbuf_timeout_usec = 250000;   // 0.25 sec

	// The 'assembled_ringbuf' is between the assembler thread and processing threads.
	int assembled_ringbuf_capacity = 8;

	// The 'telescoping_ringbuf' stores assembled_chunks for retrieval by RPC.
	// Its capacity is a vector, whose length is the number of downsampling levels,
	// and whose elements are the number of assembled_chunks at each level.
        std::vector<int> telescoping_ringbuf_capacity;

	// A temporary hack that will go away soon.
	// Sleep for specified number of seconds, after intensity_stream starts up.
	double sleep_hack = 0.0;
    };

    // Event counts are kept in an array of the form int64_t[event_type::num_types].
    // Currently we don't do anything with the event counts besides print them at the end,
    // but they're intended to be a hook for real-time monitoring via RPC's.

    enum event_type {
	byte_received = 0,
	packet_received = 1,
	packet_good = 2,
	packet_bad = 3,
	packet_dropped = 4,            // network thread will drop packets if assembler thread runs slow and ring buffer overfills
	packet_end_of_stream = 5,
	beam_id_mismatch = 6,          // beam id in packet doesn't match any element of initializer::beam_ids
	stream_mismatch = 7,           // stream params (nupfreq, nt_per_packet, fpga_counts_per_sample) don't match values sepcified in constructor
	assembler_hit = 8,
	assembler_miss = 9,
	assembled_chunk_dropped = 10,  // assembler thread will drop assembled_chunks if processing thread runs slow
	assembled_chunk_queued = 11,
	num_types = 12                 // must be last
    };

    const initializer ini_params;

    // The largest FPGA count in a received packet.
    std::atomic<uint64_t> packet_max_fpga_seen;
    
    // It's convenient to initialize intensity_network_streams using a static factory function make(),
    // rather than having a public constructor.  Note that make() spawns network and assembler threads,
    // but won't listen for packets until start_stream() is called.  Between calling make() and start_stream(),
    // you'll want to spawn "consumer" threads which call get_assembled_chunk().

    static std::shared_ptr<intensity_network_stream> make(const initializer &ini_params);

    // High level control.
    void start_stream();         // tells network thread to start listening for packets (if stream has already started, this is not an error)
    void end_stream();           // requests stream exit (but stream will stop after a few timeouts, not immediately)
    void join_threads();         // should only be called once, does not request stream exit, blocks until network and assembler threads exit

    void reset_stream();

    void flush_end_of_stream();
    
    void wait_for_first_packet();

    std::vector<int> get_beam_ids();

    // Returns the first fpgacount of the first chunk sent downstream by
    // the given beam id.
    // Raises runtime_error if the first packet has not been received yet.
    uint64_t get_first_fpgacount();

    void add_first_packet_listener(first_packet_listener f);
    
    // This is the main routine called by the processing threads, to read data from one beam
    // corresponding to ini_params.beam_ids[assembler_ix].  (Note that the assembler_index
    // satisifes 0 <= assembler_ix < ini_params.beam_ids.size(), and is not a beam_id.)

    std::shared_ptr<assembled_chunk> get_assembled_chunk(int assembler_index, bool wait=true);
    
    // Can be called at any time, from any thread.  Note that the event counts returned by get_event_counts()
    // may slightly lag the real-time event counts (this behavior derives from wanting to avoid acquiring a
    // lock in every iteration of the packet read loop).
    std::vector<int64_t> get_event_counts();

    std::unordered_map<std::string, uint64_t> get_perhost_packets();

    std::vector<std::unordered_map<std::string, uint64_t> > get_statistics();

    // Retrieves chunks from one or more ring buffers.  The uint64_t
    // return value is a bitmask of l1_ringbuf_level values saying
    // where in the ringbuffer the chunk was found; this is an
    // implementation detail revealed for debugging purposes.
    //
    // If a vector of beam numbers is given, only the ring buffers for
    // those beams will be returned; otherwise the ring buffers for
    // all beams will be returned.
    std::vector< std::vector< std::pair<std::shared_ptr<assembled_chunk>, uint64_t> > >
    get_ringbuf_snapshots(const std::vector<int> &beams = std::vector<int>(),
                          uint64_t min_fpga_counts=0, uint64_t max_fpga_counts=0);

    // Searches the telescoping ring buffer for the given beam and fpgacounts start.
    // If 'toplevel' is true, then only the top level of the ring buffer is searched.
    // Returns an empty pointer iff stream has ended, and chunk is requested past end-of-stream.
    // If anything else goes wrong, an exception will be thrown.
    std::shared_ptr<assembled_chunk> find_assembled_chunk(int beam, uint64_t fpga_counts, bool toplevel=true);

    // Returns the last FPGA count processed by each of the assembler,
    // (in the same order as the "beam_ids" array), flushed downstream,
    // and retrieved by downstream callers.
    void get_max_fpga_count_seen(std::vector<uint64_t> &flushed,
                                 std::vector<uint64_t> &retrieved);
    
    // If period = 0, returns the packet rate with timestamp closest
    // to *start*.  If *start* is zero or negative, it is interpreted
    // as seconds relative to now; otherwise as gettimeofday()
    // seconds.  Zero grabs the most recent rate.  If *period* is
    // given, the rate samples overlapping [start, start+period] are
    // summed.
    std::shared_ptr<packet_counts> get_packet_rates(double start, double period);

    // Returns the set of packet rates with timestamps overlapping *start* to *end*.
    // If *start* is zero, treat as NOW.  If *start* or *end* are negative, NOW - that many seconds.
    std::vector<std::shared_ptr<packet_counts> > get_packet_rate_history(double start, double end, double period);
    
    // For debugging/testing purposes: pretend that the given
    // assembled_chunk has just arrived.  Returns true if there was
    // room in the ring buffer for the new chunk.
    bool inject_assembled_chunk(assembled_chunk* chunk);

    // For debugging/testing: pretend a packet has just arrived.
    void fake_packet_from(const struct sockaddr_in& sender, int nbytes);

    void start_forking_packets(int beam, int destbeam, const struct sockaddr_in& dest);
    void stop_forking_packets (int beam, int destbeam, const struct sockaddr_in& dest);
    void pause_forking_packets();
    void resume_forking_packets();

    // stream_to_files(): for streaming incoming data to disk.
    //
    //   'filename_pattern': see assembled_chunk::format_filename below (empty string means "streaming disabled")
    //
    //      On the DRAO backend, this will probably be one of the following two possibilities:
    //         /local/acq_data/(ACQNAME)/beam_(BEAM)/chunk_(CHUNK).msg                      (save to local SSD in node)
    //         /frb-archiver-(STREAM)/acq_data/(ACQNAME)/beam_(BEAM)/chunk_(CHUNK).msg      (save to NFS, with load-balancing)
    //
    //   'beam_ids': list of beam_ids to stream (if an empty list, this will also disable streaming)
    //
    //      This should be a subset of the beam_ids processed by the intensity_network_stream,
    //      which in turn in a subset of all beam_ids processed by the node.
    //    
    //   'priority': see write_chunk_request::priority below
    //
    // Throws an exception if anything goes wrong!  When called from an RPC thread, caller will want to
    // wrap in try..except, and use exception::what() to get the error message.

    void stream_to_files(const std::string &filename_pattern, const std::vector<int> &beam_ids, int priority, bool need_wait);

    void get_streaming_status(std::string &filename_pattern,
                              std::vector<int> &beam_ids,
                              int &priority,
                              int &chunks_written,
                              size_t &bytes_written);

    // For debugging: print state.
    void print_state();

    ~intensity_network_stream();

protected:
    // Constant after construction, so not protected by lock
    std::vector<std::shared_ptr<assembled_chunk_ringbuf> > assemblers;

    std::vector<first_packet_listener> first_packet_listeners;

    std::vector<int> beam_ids;

    uint64_t first_fpgacount;
    
    std::map<int, std::shared_ptr<assembled_chunk_ringbuf> > beam_to_assembler;

    // Used to exchange data between the network and assembler threads
    std::unique_ptr<udp_packet_ringbuf> unassembled_ringbuf;

    // Written by network thread, read by outside thread
    // How much wall time do we spend waiting in recvfrom() vs processing?
    std::atomic<uint64_t> network_thread_waiting_usec;
    std::atomic<uint64_t> network_thread_working_usec;

    std::atomic<uint64_t> socket_queued_bytes;

    // I'm not sure how much it actually helps bottom-line performace, but it seemed like a good idea
    // to insert padding so that data accessed by different threads is in different cache lines.
    char _pad1[constants::cache_line_size];

    // Written by assembler thread, read by outside thread
    std::atomic<uint64_t> assembler_thread_waiting_usec;
    std::atomic<uint64_t> assembler_thread_working_usec;

    char _pad1b[constants::cache_line_size];

    // Used only by the network thread (not protected by lock)
    //
    // Note on event counting implementation: on short timescales, the network and assembler 
    // threads accumulate event counts into "local" arrays 'network_thread_event_subcounts', 
    // 'assembler_thread_event_subcounts'.  On longer timescales, these local subcounts are 
    // accumulated into the global 'cumulative_event_counts'.  This two-level accumulation
    // scheme is designed to avoid excessive contention for the event_count_lock.

    int sockfd = -1;
    std::unique_ptr<udp_packet_list> incoming_packet_list;
    std::vector<int64_t> network_thread_event_subcounts;
    std::shared_ptr<packet_counts> network_thread_perhost_packets;
    char _pad2[constants::cache_line_size];

    // Used only by the assembler thread
    std::vector<int64_t> assembler_thread_event_subcounts;

    std::thread network_thread;
    std::thread assembler_thread;

    char _pad3[constants::cache_line_size];

    // State model.  These flags are protected by the state_lock and are set in sequence.
    // Note that the 'stream_ended_requested' flag means that the stream shutdown is imminent,
    // but doesn't mean that it has actually shut down yet, it may still be reading packets.
    // So far it hasn't been necessary to include a 'stream_ended' flag in the state model.

    std::mutex state_mutex;
    std::condition_variable cond_state_changed;
    
    bool stream_started = false;             // set asynchonously by calling start_stream()
    bool first_packet_received = false;
    bool stream_end_requested = false;       // can be set asynchronously by calling end_stream(), or by network/assembler threads on exit
    bool join_called = false;                // set by calling join_threads()
    bool threads_joined = false;             // set when both threads (network + assembler) are joined
    bool flush_end_of_stream_requested = false;
    bool stream_restart = false;

    char _pad4[constants::cache_line_size];

    std::mutex event_mutex;
    std::vector<int64_t> cumulative_event_counts;
    std::shared_ptr<packet_counts> perhost_packets;

    std::mutex packet_history_mutex;
    std::map<double, std::shared_ptr<packet_counts> > packet_history;
    
    // Streaming-related data (arguments to stream_to_files()).
    std::mutex stream_lock;
    std::string stream_filename_pattern;
    std::vector<int> stream_beam_ids;
    int stream_priority;
    bool stream_rfi_mask;
    int stream_chunks_written;
    size_t stream_bytes_written;

    struct packetfork {
        int beam;
        int destbeam;
        struct sockaddr_in dest;
    };

    std::mutex forking_mutex;
    std::vector<packetfork> forking_packets;
    int forking_socket = 0;
    std::atomic<bool> forking_paused;

    // The actual constructor is protected, so it can be a helper function 
    // for intensity_network_stream::make(), but can't be called otherwise.
    intensity_network_stream(const initializer &x);

    void _open_socket();
    void _network_flush_packets();
    void _add_event_counts(std::vector<int64_t> &event_subcounts);
    void _update_packet_rates(std::shared_ptr<packet_counts> last_packet_counts);

    std::shared_ptr<assembled_chunk_ringbuf> _assembler_for_beam(int beam_id);

    void network_thread_main();
    void assembler_thread_main();

    // Private methods called by the network thread.    
    void _network_thread_body();
    void _network_thread_one_stream();
    void _network_thread_exit();
    void _put_unassembled_packets();

    // Private methods called by the assembler thread.     
    void _assembler_thread_body();
    void _assembler_thread_exit();
};

// struct ch_chunk_initializer{
//     int beam_id = 0;
//     int fpga_counts_per_sample = 0;
//     uint64_t ichunk = 0;

//     // "ctime" in nanoseconds of FGPAcount zero
//     uint64_t frame0_nano = 0;

//     // If a memory slab has been preallocated from a pool, these pointers should be set.
//     // Otherwise, both pointers should be empty, and the assembled_chunk constructor will allocate.
//     std::shared_ptr<memory_slab_pool> pool;
//         mutable memory_slab_t slab;
// };

class ch_chunk_initializer{
public:
    int beam_id = 0;
    int fpga_counts_per_sample = 0;
    uint64_t ichunk = 0;

    // "ctime" in nanoseconds of FGPAcount zero
    uint64_t frame0_nano = 0;

    // If a memory slab has been preallocated from a pool, these pointers should be set.
    // Otherwise, both pointers should be empty, and the assembled_chunk constructor will allocate.
    std::shared_ptr<memory_slab_pool> pool;
        mutable memory_slab_t slab;

    ch_chunk_initializer(std::shared_ptr<memory_slab_pool> pool = nullptr) :
                            pool(pool) {};
};


class ch_chunk : noncopyable {
public:
    const int fpga_counts_per_sample = 0;    // no binning factor applied here
    const uint64_t fpga_begin = 0;    // equal to ichunk * constants::nt_per_assembled_chunk * fpga_counts_per_sample
    uint64_t fpga_end = 0;      // equal to (ichunk+binning) * constants::nt_per_assembled_chunk * fpga_counts_per_sample
    // "ctime" in nanoseconds of FGPAcount zero
    const uint64_t frame0_nano = 0;

    const uint64_t ichunk = 0;
    const int beam_id = 0;

    ch_chunk(const ch_chunk_initializer &ini_params);

    ~ch_chunk();

    // TODO rename this
    virtual void write_msgpack_file(const std::string &filename, bool compress,
                            uint8_t* buffer=NULL) = 0;
    virtual bool is_ready(){return true;};

    // Used in the write path, to keep track of writes to disk.
    std::mutex filename_mutex;
    std::unordered_set<std::string> filename_set;
    std::unordered_map<std::string, std::string> filename_map;  // hash output_device_name -> filename

protected:
    std::shared_ptr<memory_slab_pool> memory_pool;
    std::mutex slab_mutex;
    memory_slab_t memory_slab;
};

// -------------------------------------------------------------------------------------------------
// 
// slow_pulsar_chunk
//
// This chunk will house slow pulsar "packetized" data

struct sp_file_header{
    uint16_t beam_id = 0;
    uint16_t nbins = 5;
    double start = 0.;
    double end = 0.;
    int32_t version = 3; // Hard-coded, must agree with spshuff

    const ssize_t get_header_size(){
        return 2 + 2 + 8 + 8 + 4;
    }

    const ssize_t write_to_file(const int ofile){
        ssize_t nwritten = 0;

        nwritten += write(ofile, (void*) &(beam_id), 2);
        nwritten += write(ofile, (void*) &(nbins), 2);
        nwritten += write(ofile, (void*) &(start), 8);
        nwritten += write(ofile, (void*) &(end), 8);
        nwritten += write(ofile, (void*) &(version), 4);

        return nwritten;
    }
};

struct sp_chunk_header{
    uint16_t nfreq = 0;
    uint16_t ntime = 0;
    uint64_t frame0_nano = 0;
    uint64_t fpgaN = 0;
    uint64_t fpga0 = 0;

    const ssize_t get_header_size(){
        return 2 + 2 + 8 + 8 + 8;
    }

    const ssize_t write_to_file(const int ofile){
        ssize_t nwritten = 0;

        nwritten += write(ofile, (void*) &(nfreq), 2);
        nwritten += write(ofile, (void*) &(ntime), 2);
        nwritten += write(ofile, (void*) &(frame0_nano), 8);
        nwritten += write(ofile, (void*) &(fpgaN), 8);
        nwritten += write(ofile, (void*) &(fpga0), 8);

        return nwritten;
    }

    void copy(void* dst){
        ssize_t ibyte = 0;
        std::memcpy(dst, (void*) &nfreq, sizeof(uint16_t));
        ibyte += sizeof(uint16_t);
        std::memcpy(dst + ibyte, (void*) &ntime, sizeof(uint16_t));
        ibyte += sizeof(uint16_t);
        std::memcpy(dst + ibyte, (void*) &frame0_nano, sizeof(uint64_t));
        ibyte += sizeof(uint64_t);
        std::memcpy(dst + ibyte, (void*) &fpgaN, sizeof(uint64_t));
        ibyte += sizeof(uint64_t);
        std::memcpy(dst + ibyte, (void*) &fpga0, sizeof(uint64_t));
    }
};

class slow_pulsar_chunk : public ch_chunk {
public:
    static std::shared_ptr<slow_pulsar_chunk> make_slow_pulsar_chunk(std::shared_ptr<ch_chunk_initializer> ini_params);
    
    slow_pulsar_chunk(const std::shared_ptr<ch_chunk_initializer> ini_params);
    ~slow_pulsar_chunk() {};

    const int commit_chunk(std::shared_ptr<sp_chunk_header> header, std::shared_ptr<std::vector<uint32_t>> idat,
                      const ssize_t compressed_data_len, std::shared_ptr<std::vector<uint8_t>> mask,
                      std::shared_ptr<std::vector<float>> means, std::shared_ptr<std::vector<float>> vars);

    sp_file_header file_header;

    ssize_t islab = 0;
    ssize_t ibyte_chunk = 0;
    virtual void write_msgpack_file(const std::string &filename, bool compress,
                            uint8_t* buffer=NULL) override;
};

// -------------------------------------------------------------------------------------------------
//
// assembled_chunk
//
// This is the data structure which is returned by intensity_network_stream::get_assembled_chunk().
// It repesents a regular subarray of the intensity data in a single beam.  
//
// The data in the assembled_chunk is represented as 8-bit integers, with a coarser array of additive
// and mutiplicative offsets, but can be "decoded" to a simple floating-point array by calling
// assembled_chunk::decode().
//
// The 'offsets' and 'scales' arrays below are coarse-grained in both frequency and time, relative 
// to the 'data' array.  The level of frequency coarse-graining is the constructor argument 'nupfreq',
// and the level of time coarse-graining is the constructor-argument 'nt_per_packet'.  For no particular
// reason, the number of coarse-grained frequency channels is a compile-time constant (constants::nfreq_coarse)
// whereas the number of fine-grained time samples is also a compile-time constant (constants::nt_per_assembled_chunk).
//
// Summarizing:
//
//   fine-grained shape = (constants::nfreq_coarse * nupfreq, constants::nt_per_assembled_chunk)
//   coarse-grained shape = (constants::nfreq_coarse, constants::nt_per_assembled_chunk / nt_per_packet)
//
// A note on timestamps: there are several units of time used in different parts of the CHIME pipeline.
//
//   1 fpga count = 2.56e-6 seconds    (approx)
//   1 intensity sample = fpga_counts_per_sample * (1 fpga count)
//   1 assembled_chunk = constants::nt_per_assembled_chunk * (1 intensity sample)
//
// The 'isample' and 'ichunk' fields of the 'struct assembled_chunk' are simply defined by
//   isample = (initial fpga count) / fpga_counts_per_sample
//   ichunk = (initial fpga count) / (fpga_counts_per_sample * constants::nt_per_assembled_chunk)
//
// The 'binning' field of the 'struct assembled_chunk' is 1, 2, 4, 8, ... depending on what level
// of downsampling has been applied (i.e. the location of the assembled_chunk in the telescoping
// ring buffer).  Note that consecutive chunks src1, src2 with the same binning will satisfy
// (src2->ichunk == src1->ichunk + binning).

class assembled_chunk : public ch_chunk {
public:
    class initializer : public ch_chunk_initializer {
    public:
        int binning = 1;
        int nupfreq = 0;
        int nrfifreq = 0;    // number of frequencies in downsampled RFI chain processing
<<<<<<< HEAD
        int nt_per_packet = 0;
        int stream_id = 0;   // only used in assembled_chunk::format_filename().
        bool force_reference = false;
        bool force_fast = false;
        initializer() : ch_chunk_initializer() {};
=======
	int nt_per_packet = 0;
	int fpga_counts_per_sample = 0;
	int binning = 1;
	int stream_id = 0;   // only used in assembled_chunk::format_filename().
	uint64_t ichunk = 0;
	bool force_reference = false;
	bool force_fast = false;

	// If a memory slab has been preallocated from a pool, these pointers should be set.
	// Otherwise, both pointers should be empty, and the assembled_chunk constructor will allocate.
	std::shared_ptr<memory_slab_pool> pool;
        mutable memory_slab_t slab;
>>>>>>> dd7cec9f
    };
    // Parameters specified at construction.
    const int nupfreq = 0;
    const int nrfifreq = 0;
    const int nt_per_packet = 0;
    const int stream_id = 0;
<<<<<<< HEAD
    const int binning = 0;                   // either 1, 2, 4, 8... depending on level in telescoping ring buffer
=======
    const uint64_t ichunk = 0;
    // "ctime" in nanoseconds of FGPAcount zero
    uint64_t frame0_nano = 0;
>>>>>>> dd7cec9f

    // Derived parameters.
    const int nt_coarse = 0;          // equal to (constants::nt_per_assembled_chunk / nt_per_packet)
    const int nscales = 0;            // equal to (constants::nfreq_coarse * nt_coarse)
    const int ndata = 0;              // equal to (constants::nfreq_coarse * nupfreq * constants::nt_per_assembled_chunk)
    const int nrfimaskbytes = 0;      // equal to (nrfifreq * constants::nt_per_assembled_chunk / 8)
    const uint64_t isample = 0;       // equal to ichunk * constants::nt_per_assembled_chunk

    // Note: you probably don't want to call the assembled_chunk constructor directly!
    // Instead use the static factory function assembed_chunk::make().
    assembled_chunk(const initializer &ini_params);
    virtual ~assembled_chunk();

    // Returns C time() (seconds since the epoch, 1970.0) of the first/last sample in this chunk.
    double time_begin() const;
    double time_end() const;

    // The following virtual member functions have default implementations,
    // which are overridden by the subclass 'fast_assembled_chunk' to be faster
    // on a CPU with the AVX2 instruction set, if certain conditions are met
    // (currently nt_per_packet==16 and nupfreq even).
    //
    // If 'prescale' is specified, then the intensity array written by decode()
    // will be multiplied by its value.  This is a temporary workaround for some
    // 16-bit overflow issues in bonsai.  (We currently don't need prescaling
    // in decode_subset(), but this could be added easily.)
    //
    // Warning (FIXME?): decode() and decode_subset() do not apply the RFI mask
    // in assembled_chunk::rfi_mask (if this exists).

    virtual void add_packet(const intensity_packet &p);
    virtual void decode(float *intensity, float *weights, int istride, int wstride, float prescale=1.0) const;
    virtual void decode_subset(float *intensity, float *weights, int t0, int nt, int istride, int wstride) const;
    virtual void downsample(const assembled_chunk *src1, const assembled_chunk *src2);   // downsamples data and RFI mask

    // Static factory functions which can return either an assembled_chunk or a fast_assembled_chunk.
    static std::unique_ptr<assembled_chunk> make(const assembled_chunk::initializer &ini_params);
    static std::shared_ptr<assembled_chunk> read_msgpack_file(const std::string& filename);

    // Note: the hdf5 file format has been phased out now..
    void write_hdf5_file(const std::string &filename);
    virtual void write_msgpack_file(const std::string &filename, bool compress,
                            uint8_t* buffer=NULL) override;

    // How big can the bitshuffle-compressed data for a chunk of this size become?
    size_t max_compressed_size();

    // Performs a printf-like pattern replacement on *pattern* given the parameters of this assembled_chunk.
    // Replacements:
    //   (STREAM)  -> %01i stream_id
    //   (BEAM)    -> %04i beam_id
    //   (CHUNK)   -> %08i ichunk
    //   (NCHUNK)  -> %02i  size in chunks
    //   (BINNING) -> %02i  size in chunks
    //   (FPGA0)   -> %012i start FPGA-counts
    //   (FPGAN)   -> %08i  FPGA-counts size
    std::string format_filename(const std::string &pattern) const;

    // Utility functions currently used only for testing.
    void fill_with_copy(const std::shared_ptr<assembled_chunk> &x);
    void randomize(std::mt19937 &rng);   // also randomizes rfi_mask (if it exists)

    static ssize_t get_memory_slab_size(int nupfreq, int nt_per_packet, int nrfifreq);

    // override the ch_chunk is_ready method to replicate has_rfi_mask behavior
    virtual bool is_ready() override
    {
        return this->has_rfi_mask;
    }

    // I wanted to make the following fields protected, but msgpack doesn't like it...

    // Primary buffers.
    float *scales = nullptr;   // 2d array of shape (constants::nfreq_coarse, nt_coarse)
    float *offsets = nullptr;  // 2d array of shape (constants::nfreq_coarse, nt_coarse)
    uint8_t *data = nullptr;   // 2d array of shape (constants::nfreq_coarse * nupfreq, constants::nt_per_assembled_chunk)
    uint8_t *rfi_mask = nullptr;   // 2d array of downsampled masks, packed bitwise; (nrfifreq x constants::nt_per_assembled_chunk / 8 bits)

    // False on initialization.
    // If the RFI mask is being saved (nrfifreq > 0), it will be subsequently set to True by the processing thread.
    std::atomic<bool> has_rfi_mask;

    std::atomic<int> packets_received;
  // how many assembler misses occurred while this chunk was active_chunk0?
    std::atomic<int> packets_missed;

    // Temporary buffers used during downsampling.
    float *ds_w2 = nullptr;    // 1d array of length (nt_coarse/2)
    float *ds_data = nullptr;  // 2d array of shape (nupfreq, constants::nt_per_assembled_chunk/2)
    int *ds_mask = nullptr;    // 2d array of shape (nupfreq, constants::nt_per_assembled_chunk/2)

protected:
    void _deallocate();
    
    // The array members above (scales, ..., ds_mask) are packed into a single contiguous memory slab.

    void _check_downsample(const assembled_chunk *src1, const assembled_chunk *src2);
};


// If the CPU has the AVX2 instruction set, and for some choices of packet parameters (the precise 
// criterion is nt_per_packet == 16 and nupfreq % 2 == 0), we can speed up the assembled_chunk
// member functions using assembly language kernels.

class fast_assembled_chunk : public assembled_chunk
{
public:
    // Note: you probably don't want to call the assembled_chunk constructor directly!
    // Instead use the static factory function assembed_chunk::make().
    fast_assembled_chunk(const assembled_chunk::initializer &ini_params);
    virtual ~fast_assembled_chunk();

    // Override viruals with fast assembly language versions.
    virtual void add_packet(const intensity_packet &p) override;
    virtual void decode(float *intensity, float *weights, int istride, int wstride, float prescale=1.0) const override;
    virtual void downsample(const assembled_chunk *src1, const assembled_chunk *src2) override;

};


 
// -------------------------------------------------------------------------------------------------
//
// memory_slab_pool


class memory_slab_pool {
public:
    // The 'verbosity' parameter has the following meaning:
    //   0 = ninja-quiet
    //   1 = a little output during initialization
    //   2 = debug trace of all allocations/deallocations
    memory_slab_pool(ssize_t nbytes_per_slab, ssize_t nslabs, const std::vector<int> &allocation_cores, int verbosity=1);
    ~memory_slab_pool();

    // Returns a new slab from the pool.
    //
    // If the pool is empty, then either a null pointer is returned (wait=false),
    // or get_slab() blocks until a slab is available (wait=true).
    //
    // If zero=true, then the new slab is zeroed.

    memory_slab_t get_slab(bool zero=true, bool wait=false);
    
    // Puts a slab back in the pool.
    // Note: 'p' will be set to a null pointer after put_slab() returns.
    void put_slab(memory_slab_t &p);

    int count_slabs_available();

    const ssize_t nbytes_per_slab;
    const ssize_t nslabs;
    const int verbosity;

protected:
    std::mutex lock;
    std::condition_variable cv;

    std::vector<memory_slab_t> slabs;
    ssize_t curr_size = 0;
    ssize_t low_water_mark = 0;

    // Called by constructor, in separate thread.
    void allocate(const std::vector<int> &allocation_cores);
};


// -------------------------------------------------------------------------------------------------
//
// output_device and helper classes.
//
// FIXME(?): it would be natural to add member functions of 'class output_device' or 
// 'class output_device_pool' which return summary information, such as number of
// chunks queued for writing, total number of chunks written, etc.  (Same goes for
// the memory_slab_pool!)


// write_chunk_request: mini-struct consisting of a (chunk, filename, priority) triple.
//
// If the write_callback() virtual function is overridden, it will be called when the write
// request completes, either successfully or unsuccessfully.  Note that the callback is made
// from the i/o thread!

struct write_chunk_request {
    std::shared_ptr<ch_chunk> chunk;
    std::string filename;
    int priority = 0;
    bool need_wait = false;

    // Called when the status of this chunk has changed --
    // due to an error, successful completion, or, eg, RFI mask added.
    virtual void status_changed(bool finished, bool success,
                                const std::string &state,
                                const std::string &error_message) { }
    virtual ~write_chunk_request() { }

    // This comparator class is used below, to make an STL priority queue.
    struct _less_than {
	bool operator()(const std::shared_ptr<write_chunk_request> &x, const std::shared_ptr<write_chunk_request> &y)
	{
	    // Compare priority first, then time.
	    if (x->priority < y->priority) return true;
	    if (x->priority > y->priority) return false;

	    // Reversed inequality is intentional here (earlier time = higher priority)
	    return x->chunk->fpga_begin > y->chunk->fpga_begin;
	}
    };
};


// output_device: corresponds to one "device" where assembled_chunks may be written.
//
// An output_device is identified by a device_name string, which is a directory such
// as '/ssd0' or /nfs1'.  When the output_device is created (with output_device::make(),
// an i/o thread is automatically spawned, which runs in the background.

class output_device : noncopyable {
public:
    struct initializer {
	std::string device_name;       // if empty string, this output_device will write all chunks
	std::string io_thread_name;    // if empty string, a default io_thread_name will be used
	std::vector<int> io_thread_allowed_cores;  // if empty vector, the io thread will be unpinned

	// Possible 'verbosity' values:
	//   0 = log nothing
	//   1 = log unsuccessful writes
	//   2 = log i/o thread startup/shutdown
	//   3 = verbose trace of all write_requests
	int verbosity = 1;
    };

    const initializer ini_params;

    // This factory function should be used to create a new output_device.
    // Returns a shared_ptr to a new output_device, and spawns a thread which
    // runs in the background, and also holds a shared_ptr.
    static std::shared_ptr<output_device> make(const initializer &ini_params);

    // Can be called by either the assembler thread, or an RPC thread.
    // Returns 'false' if request could not be queued (because end_stream() was called)
    bool enqueue_write_request(std::shared_ptr<write_chunk_request> req);

    // Counts the number of queued write request chunks
    int count_queued_write_requests();

    // If 'wait' is true, then end_stream() blocks until pending writes are complete.
    // If 'wait' is false, then end_stream() cancels all pending writes.
    void end_stream(bool wait);

    // Blocks until i/o thread exits.  Call end_stream() first!
    void join_thread();

    // Called (by RFI thread) to notify that the given chunk has had its
    // RFI mask filled in.
    void notify_ready(const std::shared_ptr<ch_chunk> &chunk);

protected:
    std::thread output_thread;

    // State model.
    bool end_stream_called = false;
    bool join_thread_called = false;
    bool thread_joined = false;

    // The priority queue of write requests to be run by the output thread.
    std::priority_queue<std::shared_ptr<write_chunk_request>,
			std::vector<std::shared_ptr<write_chunk_request>>,
			write_chunk_request::_less_than> _write_reqs;

    // Write requests where need_wait is set and the rfi mask isn't
    // yet available.
    std::vector<std::shared_ptr<write_chunk_request> > _awaiting;
    
    // The state model and request queue are protected by this lock and condition variable.
    std::mutex _lock;
    std::condition_variable _cond;

    // Temporary buffer used for assembled_chunk serialization, accessed only by I/O thread
    std::unique_ptr<uint8_t[]> _buffer;

    // Constructor is protected -- use output_device::make() instead!
    output_device(const initializer &ini_params);

    // This is "main()" for the i/o thread.
    void io_thread_main();

    // Helper function called by output thread.
    // Blocks until a write request is available; returns highest-priority request.
    std::shared_ptr<write_chunk_request> pop_write_request();
};


// output_device_pool: this little helper class is a wrapper around a list of
// output_devices with different device_names.

class output_device_pool {
public:
    // Note: length-zero vector is OK!
    output_device_pool(const std::vector<std::shared_ptr<output_device>> &streams);

    // Sends the write request to the appropriate output_device (based on filename).
    // Returns 'false' if request could not be queued.
    bool enqueue_write_request(std::shared_ptr<write_chunk_request> req);
    
    // Loops over output_devices, and calls either end_stream() or join_thread().
    void end_streams(bool wait);
    void join_threads();

protected:
    std::vector<std::shared_ptr<output_device>> streams;
    std::vector<std::string> device_names;
};


// -------------------------------------------------------------------------------------------------
//
// intensity_network_ostream: this class is used to packetize intensity data and send
// it over the network.
//
// The stream object presents the "oustide world" with an object which is fed regular
// chunks of data via a member function send_chunk().  Under the hood, send_chunk() is
// encoding each chunk as multiple UDP packets, which are handed off to a network
// thread running in the background.


class intensity_network_ostream : noncopyable {
public:

    // The 'struct initializer' is used to construct the ostream object.  A few notes:
    //
    //   - It's convenient for the input to intensity_network_ostream to be a pair of
    //     floating-point arrays (intensity, weights).  Since the packet protocol allows
    //     a boolean mask but not floating-point weights, we simply mask all samples
    //     whose weight is below some cutoff.  This is the 'wt_cutoff' parameter.
    //
    //   - Each UDP packet is a 4D logical array of shape 
    //        (nbeams, nfreq_coarse_per_packet, nupfreq, nt_per_packet). 
    //     Each chunk passed to send_chunk() is a 4D logical array of shape
    //        (nbeams, coarse_freq_ids.size(), nupfreq, nt_per_chunk)
    //     and will generally correspond to multiple packets.
    //
    //   - If throttle=false, then UDP packets will be written as quickly as possible.
    //     If throttle=true, then the packet-throttling logic works as follows:
    //
    //        - If target_gbps > 0.0, then packets will be transmitted at the
    //          specified rate in Gbps.
    //
    //        - If target_gbps = 0, then the packet transmit rate will be inferred
    //          from the value of 'fpga_counts_per_sample', assuming 2.56 usec per
    //          fpga count.  (This is the default.)

    struct initializer {
	std::string dstname;
	std::vector<int> beam_ids;
	std::vector<int> coarse_freq_ids;   // will usually be [ 0, 1, ..., 1023 ], but reordering is allowed

	int nupfreq = 0;
	int nt_per_chunk = 0;
	int nfreq_coarse_per_packet = 0;
	int nt_per_packet = 0;
	int fpga_counts_per_sample = 0;
	float wt_cutoff = constants::default_wt_cutoff;
        int bind_port = 0; // 0: don't bind; send from randomly assigned port
        std::string bind_ip = "0.0.0.0";

	bool throttle = true;
	double target_gbps = 0.0;

	bool is_blocking = true;
	bool emit_warning_on_buffer_drop = true;
	bool throw_exception_on_buffer_drop = false;
	bool send_end_of_stream_packets = true;
	bool print_status_at_end = true;
    };

    const initializer ini_params;
    
    // Some of these fields are redundant with fields in the ini_params, but the redundancy is convenient.
    const int nbeams;
    const int nfreq_coarse_per_packet;
    const int nfreq_coarse_per_chunk;
    const int nupfreq;
    const int nt_per_packet;
    const int nt_per_chunk;
    const int nbytes_per_packet;
    const int npackets_per_chunk;
    const int nbytes_per_chunk;
    const int elts_per_chunk;
    const uint64_t fpga_counts_per_sample;
    const uint64_t fpga_counts_per_packet;
    const uint64_t fpga_counts_per_chunk;

    // Note: this->target_gpbs is not identical to ini_params.target_gpbs, since there is a case 
    // (ini_params.throttle=true and ini_params.target_gbps=0) where ini_params.target_gbps is zero, 
    // but this->target_gbps has a nonzero value inferred from 'fpga_counts_per_sample'.

    double target_gbps = 0.0;

    // It's convenient to initialize intensity_network_ostreams using a static factory function make(),
    // rather than having a public constructor.  Note that make() spawns a network thread which runs
    // in the background.

    static std::shared_ptr<intensity_network_ostream> make(const initializer &ini_params);

    // Data is added to the network stream by calling send_chunk().  This routine packetizes
    // the data and puts the packets in a thread-safe ring buffer, for the network thread to send.
    //
    // The 'intensity' and 'weights' arrays have logical shape
    //   (nbeams, nfreq_coarse_per_chunk, nupfreq, nt_per_chunk).
    //
    // The 'istride/wstride' args are tmemory offsets between time series in the intensity/weights arrays.
    // To write this out explicitly, the intensity sample with logical indices (b,fcoarse,u,t) has memory location
    //   intensity + ((b + fcoarse*nupfreq) * nupfreq + u) * stride + t

    void send_chunk(const float *intensity, int istride, const float *weights, int wstride, uint64_t fpga_count);

    void get_statistics(int64_t& curr_timestamp,
                        int64_t& npackets_sent,
                        int64_t& nbytes_sent);
    
    // Called when there is no more data; sends end-of-stream packets.
    void end_stream(bool join_network_thread);

    ~intensity_network_ostream();

    // This is a helper function called by send_chunk(), but we make it public so that the unit tests can call it.
    void _encode_chunk(const float *intensity, int istride, const float *weights, int wstride, uint64_t fpga_count, const std::unique_ptr<udp_packet_list> &out);

    void print_status(std::ostream &os = std::cout);

    bool is_sending();

protected:
    std::vector<uint16_t> beam_ids_16bit;
    std::vector<uint16_t> coarse_freq_ids_16bit;

    int sockfd = -1;
    std::string hostname;
    uint16_t udp_port = constants::default_udp_port;
    
    std::mutex statistics_lock;
    int64_t curr_timestamp = 0;    // microseconds between first packet and most recent packet
    int64_t npackets_sent = 0;
    int64_t nbytes_sent = 0;

    // State model.
    std::thread network_thread;
    std::mutex state_lock;
    std::condition_variable cond_state_changed;
    bool network_thread_started = false;
    bool network_thread_joined = false;

    // Ring buffer used to exchange packets with network thread
    std::unique_ptr<udp_packet_ringbuf> ringbuf;
    
    // Temp buffer for packet encoding
    std::unique_ptr<udp_packet_list> tmp_packet_list;

    // The actual constructor is protected, so it can be a helper function 
    // for intensity_network_ostream::make(), but can't be called otherwise.
    intensity_network_ostream(const initializer &ini_params);

    void _network_thread_main();
    
    void _network_thread_body();

    // For testing purposes (eg, can create a subclass that randomly drops packets), a wrapper on the underlying packet send() function.
    virtual ssize_t _send(int socket, const uint8_t* packet, int nbytes, int flags);

    void _open_socket();
    void _send_end_of_stream_packets();
};


// -------------------------------------------------------------------------------------------------
//
// Miscellaneous
    

// Used in RPC's which return chunks, to indicate where the chunk was found.
// Note: implementation of assembled_chunk_ringbuf::get_ringbuf_snapshot() assumes
// that L1RB_LEVELn == 2^n, so be careful when modifying this!
enum l1_ringbuf_level {
    L1RB_DOWNSTREAM = 1,
    L1RB_LEVEL1 = 2,
    L1RB_LEVEL2 = 4,
    L1RB_LEVEL3 = 8,
    L1RB_LEVEL4 = 0x10,
    // queued for writing in the L1 RPC system
    L1RB_WRITEQUEUE = 0x100,
};


extern void pin_thread_to_cores(const std::vector<int> &core_list);


// Utility routine: converts a string to type T (only a few T's are defined; see lexical_cast.cpp)
// Returns true on success, false on failure
template<typename T> extern bool lexical_cast(const std::string &x, T &ret);

// Also defined in lexical_cast.cpp (for the same values of T)
template<typename T> extern const char *typestr();

// Version of lexical_cast() which throws exception on failure.
template<typename T> inline T lexical_cast(const std::string &x, const char *name="string")
{
    T ret;
    if (lexical_cast(x, ret))
	return ret;
    throw std::runtime_error("couldn't convert " + std::string(name) + "='" + x + "' to " + typestr<T>());
}

// Unit tests
extern void test_lexical_cast();
extern void test_packet_offsets(std::mt19937 &rng);
extern void test_avx2_kernels(std::mt19937 &rng);
extern void peek_at_unpack_kernel();


}  // namespace ch_frb_io

#endif // _CH_FRB_IO_HPP<|MERGE_RESOLUTION|>--- conflicted
+++ resolved
@@ -865,39 +865,18 @@
         int binning = 1;
         int nupfreq = 0;
         int nrfifreq = 0;    // number of frequencies in downsampled RFI chain processing
-<<<<<<< HEAD
         int nt_per_packet = 0;
         int stream_id = 0;   // only used in assembled_chunk::format_filename().
         bool force_reference = false;
         bool force_fast = false;
         initializer() : ch_chunk_initializer() {};
-=======
-	int nt_per_packet = 0;
-	int fpga_counts_per_sample = 0;
-	int binning = 1;
-	int stream_id = 0;   // only used in assembled_chunk::format_filename().
-	uint64_t ichunk = 0;
-	bool force_reference = false;
-	bool force_fast = false;
-
-	// If a memory slab has been preallocated from a pool, these pointers should be set.
-	// Otherwise, both pointers should be empty, and the assembled_chunk constructor will allocate.
-	std::shared_ptr<memory_slab_pool> pool;
-        mutable memory_slab_t slab;
->>>>>>> dd7cec9f
     };
     // Parameters specified at construction.
     const int nupfreq = 0;
     const int nrfifreq = 0;
     const int nt_per_packet = 0;
     const int stream_id = 0;
-<<<<<<< HEAD
     const int binning = 0;                   // either 1, 2, 4, 8... depending on level in telescoping ring buffer
-=======
-    const uint64_t ichunk = 0;
-    // "ctime" in nanoseconds of FGPAcount zero
-    uint64_t frame0_nano = 0;
->>>>>>> dd7cec9f
 
     // Derived parameters.
     const int nt_coarse = 0;          // equal to (constants::nt_per_assembled_chunk / nt_per_packet)
