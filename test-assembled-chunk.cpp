#include <cassert>
#include <iostream>
#include "ch_frb_io.hpp"

#include "assembled_chunk_msgpack.hpp"

#include "ch_frb_io_internals.hpp"


using namespace std;
using namespace ch_frb_io;

int main(int argc, char **argv)
{
    /*
     cout << "Warning: this will create a ~100 MB file in the current directory!\n"
     << "If this is OK press return.  If not, press control-C!\n"
     << "I AM WAITING, HUMAN: "
     << flush;
    string dummy;
    getline(cin, dummy);
     */

    uint64_t beam_id = 42;
    int nupfreq = 16;
    int nt_per_packet = 16;
    int fpga_counts_per_sample = 400;
    uint64_t ichunk = 1000;

    std::random_device rd;
    std::mt19937 rng(rd());

    assembled_chunk::initializer ini_params;
    ini_params.beam_id = beam_id;
    ini_params.nupfreq = nupfreq;
    ini_params.nt_per_packet = nt_per_packet;
    ini_params.fpga_counts_per_sample = fpga_counts_per_sample;
    ini_params.ichunk = ichunk;

    unique_ptr<assembled_chunk> chunk = assembled_chunk::make(ini_params);
    chunk->randomize(rng);

    /*
     const char *filename = "test_assembled_chunk.hdf5";
     chunk->write_hdf5_file(string(filename));
     */

    chunk->msgpack_bitshuffle = true;
    string fn = "test_assembled_chunk.msgpack";
    chunk->write_msgpack_file(fn);
    cout << "Wrote to " << fn << endl;

    shared_ptr<assembled_chunk> inchunk = assembled_chunk::read_msgpack_file(fn);
    //cout << "Read " << inchunk << endl;
    if (memcmp(inchunk->data, chunk->data, chunk->ndata)) {
        cout << "MISMATCH in data" << endl;
    }

    // Now fill with constant values and see that it compresses
    memset(chunk->data, 42, chunk->ndata);

    fn = "test_assembled_chunk_2.msgpack";
    chunk->write_msgpack_file(fn);
    cout << "Wrote to " << fn << endl;

    shared_ptr<assembled_chunk> inchunk2 = assembled_chunk::read_msgpack_file(fn);
    //cout << "Read " << inchunk2 << endl;
    if (memcmp(inchunk2->data, chunk->data, chunk->ndata)) {
        cout << "MISMATCH in data 2" << endl;
    }

<<<<<<< HEAD
    ini_params.ichunk = ichunk + 1;
    unique_ptr<assembled_chunk> uchunk2 = assembled_chunk::make(ini_params);
=======
    // Set the shared compression buffer and write compressed data.
    chunk->compression_buffer = shared_ptr<uint8_t>((uint8_t*)malloc(chunk->max_compressed_size()));
    chunk->msgpack_bitshuffle = true;
    fn = "test_assembled_chunk_3.msgpack";
    chunk->write_msgpack_file(fn);
    cout << "Wrote to " << fn << endl;
    
    shared_ptr<assembled_chunk> inchunk3 = assembled_chunk::read_msgpack_file(fn);
    if (memcmp(inchunk3->data, chunk->data, chunk->ndata)) {
        cout << "MISMATCH in data 3" << endl;
    }

    // Just write again, testing the buffer...?
    fn = "test_assembled_chunk_4.msgpack";
    chunk->write_msgpack_file(fn);
    cout << "Wrote to " << fn << endl;

    unique_ptr<assembled_chunk> uchunk2 = assembled_chunk::make(beam_id, nupfreq, nt_per_packet, fpga_counts_per_sample, ichunk+1);
>>>>>>> b530e7ad

    assembled_chunk* chunk2 = uchunk2.get();
    assembled_chunk* chunk1 = chunk.get();

    // Set up both chunk1 and chunk2 to contain ramps.

    for (int i=0; i<chunk1->nscales; i++) {
        chunk1->offsets[i] = uniform_rand(rng, 0, 10);
        chunk1->scales [i] = uniform_rand(rng, 1, 2);
    }
    for (int i=0; i<chunk2->nscales; i++) {
        chunk2->offsets[i] = uniform_rand(rng, 0, 10);
        chunk2->scales [i] = uniform_rand(rng, 1, 2);
    }

    for (int i=0; i<constants::nfreq_coarse_tot * chunk1->nupfreq; i++) {
        for (int j=0; j<constants::nt_per_assembled_chunk; j++) {
            int k = ((i / chunk1->nupfreq) * chunk1->nt_coarse +
                     (j / nt_per_packet));
            float offset = chunk1->offsets[k];
            float scale  = chunk1->scales [k];

            float fi = (float)i / (float)(constants::nfreq_coarse_tot * chunk1->nupfreq);
            float fj = (float)j / (float)constants::nt_per_assembled_chunk;
            float val = 20 + fi * 25 + fj * 50;

            chunk1->data[i * constants::nt_per_assembled_chunk + j] = (val - offset) / scale;

            offset = chunk2->offsets[k];
            scale  = chunk2->scales [k];

            val = 20 + fi * 25 + (fj+1) * 50;
            chunk2->data[i * constants::nt_per_assembled_chunk + j] = (val - offset) / scale;
        }
    }

    chunk1->write_msgpack_file("test-chunk1.msgpack");
    chunk2->write_msgpack_file("test-chunk2.msgpack");

<<<<<<< HEAD
=======
    shared_ptr<assembled_chunk> chunk3 = shared_ptr<assembled_chunk>(assembled_chunk::downsample(NULL, chunk1, chunk2));
    chunk3->write_msgpack_file("test-chunk3.msgpack");

>>>>>>> b530e7ad
    float* intensity = (float*)malloc(chunk1->ndata * sizeof(float));
    float* weight    = (float*)malloc(chunk1->ndata * sizeof(float));

    chunk1->decode(intensity, weight, constants::nt_per_assembled_chunk);

    FILE* f = fopen("chunk1-decoded.raw", "w");
    fwrite(intensity, 1, chunk1->ndata * sizeof(float), f);
    fclose(f);

    chunk2->decode(intensity, weight, constants::nt_per_assembled_chunk);

    f = fopen("chunk2-decoded.raw", "w");
    fwrite(intensity, 1, chunk1->ndata * sizeof(float), f);
    fclose(f);

<<<<<<< HEAD
=======
    chunk3->decode(intensity, weight, constants::nt_per_assembled_chunk);
    f = fopen("chunk3-decoded.raw", "w");
    fwrite(intensity, 1, chunk1->ndata * sizeof(float), f);
    fclose(f);

    free(intensity);
    free(weight);
    
>>>>>>> b530e7ad
    return 0;
}<|MERGE_RESOLUTION|>--- conflicted
+++ resolved
@@ -69,10 +69,10 @@
         cout << "MISMATCH in data 2" << endl;
     }
 
-<<<<<<< HEAD
+
     ini_params.ichunk = ichunk + 1;
     unique_ptr<assembled_chunk> uchunk2 = assembled_chunk::make(ini_params);
-=======
+
     // Set the shared compression buffer and write compressed data.
     chunk->compression_buffer = shared_ptr<uint8_t>((uint8_t*)malloc(chunk->max_compressed_size()));
     chunk->msgpack_bitshuffle = true;
@@ -91,7 +91,6 @@
     cout << "Wrote to " << fn << endl;
 
     unique_ptr<assembled_chunk> uchunk2 = assembled_chunk::make(beam_id, nupfreq, nt_per_packet, fpga_counts_per_sample, ichunk+1);
->>>>>>> b530e7ad
 
     assembled_chunk* chunk2 = uchunk2.get();
     assembled_chunk* chunk1 = chunk.get();
@@ -131,12 +130,9 @@
     chunk1->write_msgpack_file("test-chunk1.msgpack");
     chunk2->write_msgpack_file("test-chunk2.msgpack");
 
-<<<<<<< HEAD
-=======
     shared_ptr<assembled_chunk> chunk3 = shared_ptr<assembled_chunk>(assembled_chunk::downsample(NULL, chunk1, chunk2));
     chunk3->write_msgpack_file("test-chunk3.msgpack");
 
->>>>>>> b530e7ad
     float* intensity = (float*)malloc(chunk1->ndata * sizeof(float));
     float* weight    = (float*)malloc(chunk1->ndata * sizeof(float));
 
@@ -152,8 +148,6 @@
     fwrite(intensity, 1, chunk1->ndata * sizeof(float), f);
     fclose(f);
 
-<<<<<<< HEAD
-=======
     chunk3->decode(intensity, weight, constants::nt_per_assembled_chunk);
     f = fopen("chunk3-decoded.raw", "w");
     fwrite(intensity, 1, chunk1->ndata * sizeof(float), f);
@@ -162,6 +156,5 @@
     free(intensity);
     free(weight);
     
->>>>>>> b530e7ad
     return 0;
 }