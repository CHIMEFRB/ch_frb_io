#include "chlog.hpp"
#include "ch_frb_io_internals.hpp"

using namespace std;

namespace ch_frb_io {
#if 0
};  // pacify emacs c-mode!
#endif


// Static factory function 
shared_ptr<output_device> output_device::make(const output_device::initializer &ini_params)
{
    output_device *p = new output_device(ini_params);
    shared_ptr<output_device> ret(p);

    ret->output_thread = std::thread(std::bind(&output_device::io_thread_main, ret));
    return ret;
}


output_device::output_device(const output_device::initializer &ini_params_) :
    ini_params(ini_params_)
{
    // Note: no sanity-checking of ini_params needed here!
    // XXX 32M is overkill!  How much space should I use here?
    this->_buffer = unique_ptr<uint8_t[]> (new uint8_t[32 * 1024 * 1024]);
}


void output_device::io_thread_main()
{
    // Note: if 'io_thread_allowed_cores' is an empty list, no core-pinning will be done.
    pin_thread_to_cores(ini_params.io_thread_allowed_cores);

    // If io_thread_name is unspecified, assign a default thread name.
    string thread_name = ini_params.io_thread_name;
    if (thread_name.size() == 0)
	thread_name = "io_thread[" + ini_params.device_name + "]";

    chime_log_set_thread_name(thread_name);

    if (ini_params.verbosity >= 2)
	chlog("thread starting up");

    for (;;) {
	// Pull a write_chunk_request off the queue!
	shared_ptr<write_chunk_request> w = this->pop_write_request();
	if (!w)
	    break;

	shared_ptr<ch_chunk> chunk = w->chunk;
	string error_message;
	string link_src;

	unique_lock<mutex> ulock(chunk->filename_mutex);

	// If this write request is a duplicate of a previous write request, return immediately.
	if (chunk->filename_set.count(w->filename) > 0) {
	    ulock.unlock();

	    if (ini_params.verbosity >= 3)
		chlog("write request '" + w->filename + "' is a duplicate, skipping...");

	    w->status_changed(true, true, "SUCCEEDED", "Duplicate filename " + w->filename + " already written");
	    continue;
	}
	
	// If this write request is a "pseudo-duplicate", i.e. the same chunk has been
	// previously written to a different filename on the same output_device, then
	// we'll make a hard link instead of a copy.

	auto p = chunk->filename_map.find(ini_params.device_name);	
	if (p != chunk->filename_map.end())
	    link_src = p->second;

	ulock.unlock();
        bool success = true;
	try {
	    if (file_exists(w->filename))
		throw runtime_error("Assembled chunk msgpack file to be written already exists: " + w->filename);
	    else if (link_src.size() == 0) {
		chunk->write_msgpack_file(w->filename, false, this->_buffer.get());
                chlog("Wrote chunk " << w->filename);
            } else {
		if (ini_params.verbosity >= 3)
		    chlog("write request '" + w->filename + "' is a pseudo-duplicate, will hard-link from '" + link_src + "' instead of writing new copy");
		hard_link(link_src, w->filename);
	    }
	} catch (exception &e) {
	    // Note: we now include the exception text in the error_message.
            success = false;
	    error_message = "Write msgpack file '" + w->filename + "' failed: " + e.what();
	}

        if (success) {
            ulock.lock();
            chunk->filename_set.insert(w->filename);
            chunk->filename_map[ini_params.device_name] = w->filename;
            ulock.unlock();
        }

	if (error_message.size() > 0 && ini_params.verbosity >= 1)
	    chlog(error_message);
	else if (error_message.size() == 0 && ini_params.verbosity >= 3)
	    chlog("wrote " + w->filename);

	w->status_changed(true, success, success ? "SUCCEEDED" : "FAILED", error_message);
    }

    if (ini_params.verbosity >= 2)
	chlog("received NULL write_chunk_request; exiting.");
}


// Called by an "external" thread (assembler thread or RPC thread).
bool output_device::enqueue_write_request(shared_ptr<write_chunk_request> req)
{
    if (!req)
	throw runtime_error("ch_frb_io::output_device::enqueue_write_request(): req is null");
    if (!req->chunk)
	throw runtime_error("ch_frb_io::output_device::enqueue_write_request(): req->chunk is null");
    if (req->filename.size() == 0)
	throw runtime_error("ch_frb_io::output_device::enqueue_write_request(): req->filename is an empty string");
    if (!is_prefix(this->ini_params.device_name, req->filename))
	throw runtime_error("ch_frb_io::output_device::enqueue_write_request(): req->filename, device_name mismatch");
    
    // FIXME(?) does this need to be changed given we removed need_rfi_mask and has_rfi_mask
 //    if (req->need_wait && (req->chunk->nrfifreq <= 0)) {

	// // I decided to throw an exception here, instead of returning false,
	// // so that we get a "verbose" error message instead of an undiagnosed failure.
	// // (The L1 server is responsible for not crashing, either by catching the exception
	// // or by checking this error condition in advance.)
    
	// throw runtime_error("ch_frb_io: enqueue_write_request() was called with need_wait=true,"
	// 		    " but this server instance is not saving the RFI mask");
 //    }

    unique_lock<std::mutex> ulock(_lock);

    if (end_stream_called) {
        req->status_changed(true, false, "FAILED", "stream ending");
	return false;
    }

    if (req->need_wait && !req->chunk->is_ready()) {
        _awaiting.push_back(req);
        req->status_changed(false, true, "AWAITING", "Waiting for further computation (e.g. RFI mask)");
    } else {
        _write_reqs.push(req);
        req->status_changed(false, true, "QUEUED", "Queued for writing");
        _cond.notify_all();
    }

    int n = _write_reqs.size();
    int na = _awaiting.size();
    ulock.unlock();
    
    if (ini_params.verbosity >= 3) {
	chlog("enqueued write request: filename " + req->filename
	      + ", beam " + to_string(req->chunk->beam_id) 
	      + ", chunk " + to_string(req->chunk->ichunk) 
	      + ", FPGA counts " + to_string(req->chunk->fpga_begin)
	      + ", write_queue_size=" + to_string(n)
              + ", awaiting_size=" + to_string(na));
    }

    return true;
}

int output_device::count_queued_write_requests() {
    unique_lock<std::mutex> ulock(_lock);
    int rtn = _write_reqs.size();
    ulock.unlock();
    return rtn;
}

// This gets called by the chime_mask_counter class in rf_pipelines
// to tell us that a chunk's RFI mask has been filled in.
void output_device::notify_ready(const std::shared_ptr<ch_chunk> &chunk) {
    // FIXME? -- simplest approach -- tell i/o thread(s) waiting on the
    // queue not being empty that something may have happened!
    unique_lock<std::mutex> ulock(_lock);
    _cond.notify_all();
    ulock.unlock();
}

// Called internally by I/O thread.
shared_ptr<write_chunk_request> output_device::pop_write_request()
{
    unique_lock<std::mutex> ulock(_lock);

    for (;;) {
        // Check whether any chunks that were waiting for RFI masks to be
        // filled in have been.
<<<<<<< HEAD
        for (auto req=_awaiting.begin(); req!=_awaiting.end(); req++) {
            if ((*req)->chunk->is_ready()) {
                cout << "Chunk " << (*req)->filename << " got its RFI mask!" << endl;
=======
        for (auto req=_awaiting_rfi.begin(); req!=_awaiting_rfi.end(); req++) {
            if ((*req)->chunk->has_rfi_mask) {
                //cout << "Chunk " << (*req)->filename << " got its RFI mask!" << endl;
>>>>>>> e5e0a06d
                _write_reqs.push((*req));
                (*req)->status_changed(false, true, "QUEUED", "RFI mask received; queued for writing");
                auto toerase = req;
                req--;
                _awaiting.erase(toerase);
            }
        }
	if (!_write_reqs.empty())
	    break;
	if (end_stream_called && _awaiting.empty())
	    return shared_ptr<write_chunk_request> ();
	_cond.wait(ulock);
    }

    shared_ptr<write_chunk_request> ret = _write_reqs.top();
    _write_reqs.pop();
    _cond.notify_all();

    int n = _write_reqs.size();
    ulock.unlock();

    if (ini_params.verbosity >= 3) {
	chlog("dequeued write request: filename " + ret->filename
	      + ", beam " + to_string(ret->chunk->beam_id) 
	      + ", chunk " + to_string(ret->chunk->ichunk) 
	      + ", FPGA counts " + to_string(ret->chunk->fpga_begin)
	      + ", write_queue_size=" + to_string(n));
    }

    return ret;
}


void output_device::end_stream(bool wait)
{
    unique_lock<std::mutex> ulock(_lock);

    // Note: multiple calls to end_stream() are OK.
    this->end_stream_called = true;

    // If 'wait' is false, cancel all pending writes and return.
    if (!wait) {
	while (!_write_reqs.empty())
	    _write_reqs.pop();
	_awaiting.clear();
	_cond.notify_all();
	return;
    }

    // If 'wait' is true, wait for pending writes to complete before returning.
    while (!_write_reqs.empty() || !_awaiting.empty())
	_cond.wait(ulock);
}


void output_device::join_thread()
{
    unique_lock<std::mutex> ulock(_lock);

    if (!end_stream_called)
	throw runtime_error("output_device::join_thread() called, with no preceding call to end_stream()");

    // Multiple calls to join_thread() are OK, but if this is not the first
    // time join_thread() has been called, we still need to check that the
    // thread has actually joined, and wait for it if not.

    if (join_thread_called) {
	while (!thread_joined)
	    _cond.wait(ulock);
	return;
    }

    // If we get here, this is the first time join_thread() has been called.
    // Set the 'join_thread_called' flag and drop the lock...
    join_thread_called = true;
    _cond.notify_all();
    ulock.unlock();

    // Now join the thread.  The sychronization logic above guarantees that no
    // other threads will call output_thread.join().  (Instead, they will wait
    // for this thread to set the 'thread_joined' flag.)
    output_thread.join();

    // Now re-acquire the lock and set the 'thread_joined' flag.
    ulock.lock();
    thread_joined = true;
    _cond.notify_all();
}


}  // namespace ch_frb_io<|MERGE_RESOLUTION|>--- conflicted
+++ resolved
@@ -195,15 +195,9 @@
     for (;;) {
         // Check whether any chunks that were waiting for RFI masks to be
         // filled in have been.
-<<<<<<< HEAD
         for (auto req=_awaiting.begin(); req!=_awaiting.end(); req++) {
             if ((*req)->chunk->is_ready()) {
-                cout << "Chunk " << (*req)->filename << " got its RFI mask!" << endl;
-=======
-        for (auto req=_awaiting_rfi.begin(); req!=_awaiting_rfi.end(); req++) {
-            if ((*req)->chunk->has_rfi_mask) {
                 //cout << "Chunk " << (*req)->filename << " got its RFI mask!" << endl;
->>>>>>> e5e0a06d
                 _write_reqs.push((*req));
                 (*req)->status_changed(false, true, "QUEUED", "RFI mask received; queued for writing");
                 auto toerase = req;
