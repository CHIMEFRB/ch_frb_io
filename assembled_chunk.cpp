#include <cstdio>
#include <iostream>
#include <immintrin.h>
#include <msgpack/fbuffer.hpp>
#include "assembled_chunk_msgpack.hpp"
#include "ch_frb_io_internals.hpp"

using namespace std;

namespace ch_frb_io {
#if 0
};  // pacify emacs c-mode!
#endif


assembled_chunk::assembled_chunk(int beam_id_, int nupfreq_, int nt_per_packet_, int fpga_counts_per_sample_, uint64_t ichunk_)
    : beam_id(beam_id_), 
      nupfreq(nupfreq_), 
      nt_per_packet(nt_per_packet_),
      fpga_counts_per_sample(fpga_counts_per_sample_), 
      nt_coarse(constants::nt_per_assembled_chunk / nt_per_packet),
      nscales(constants::nfreq_coarse_tot * nt_coarse),
      ndata(constants::nfreq_coarse_tot * nupfreq * constants::nt_per_assembled_chunk),
      ichunk(ichunk_),
      isample(ichunk * constants::nt_per_assembled_chunk)
{
    if ((beam_id < 0) || (beam_id > constants::max_allowed_beam_id))
	throw runtime_error("assembled_chunk constructor: bad beam_id argument");
    if ((nupfreq <= 0) || (nupfreq > constants::max_allowed_nupfreq))
	throw runtime_error("assembled_chunk constructor: bad nupfreq argument");
    if ((nt_per_packet <= 0) || !is_power_of_two(nt_per_packet) || (nt_per_packet > constants::nt_per_assembled_chunk))
	throw runtime_error("assembled_chunk constructor: bad nt_per_packet argument");
    if ((fpga_counts_per_sample <= 0) || (fpga_counts_per_sample > constants::max_allowed_fpga_counts_per_sample))
	throw runtime_error("assembled_chunk constructor: bad fpga_counts_per_sample argument");

    this->scales = aligned_alloc<float> (nscales);
    this->offsets = aligned_alloc<float> (nscales);
    this->data = aligned_alloc<uint8_t> (ndata);
}

assembled_chunk::~assembled_chunk()
{
    free(data);
    free(scales);
    free(offsets);
}

<<<<<<< HEAD
static string 
__attribute__ ((format(printf,1,2)))
stringprintf(const char* format, ...) {
    va_list lst;
    /* Yarrrr vasprintf is not in the C++ standard.
    int rtn;
     va_start(lst, format);
     char* strp = NULL;
     rtn = vasprintf(strp, format, lst);
     if (rtn == -1)
     throw runtime_error("stringprintf failed: " + string(strerror(errno)));
     va_end(lst);
     string s(strp);
     free(strp);
     */
    char temps[256];
    va_start(lst, format);
    // truncates if length > size of 'temps'
    if (vsnprintf(temps, sizeof(temps), format, lst) < 0)
        throw runtime_error("stringprintf failed: " + string(strerror(errno)));
    va_end(lst);
    return string(temps);
}

// Replaces all instances of the string "from" to the string "to" in
// input string "input".
static string replaceAll(const string &input, const string &from, const string &to) {
    string s = input;
    size_t i;
    while ((i = s.find(from)) != std::string::npos)
        s.replace(i, from.length(), to);
    return s;
}

string assembled_chunk::format_filename(const string &pattern) const {
    //   (BEAM)    -> %04i beam_id
    //   (CHUNK)   -> %08i ichunk
    //   (NCHUNK)  -> %02i  size in chunks
    //   (BINNING) -> %02i  size in chunks
    //   (FPGA0)   -> %012i start FPGA-counts
    //   (FPGAN)   -> %08i  FPGA-counts size
    string s = pattern;
    s = replaceAll(s, "(BEAM)", stringprintf("%04i", beam_id));
    s = replaceAll(s, "(CHUNK)", stringprintf("%08llu", ichunk));
    s = replaceAll(s, "(NCHUNK)", stringprintf("%02i", binning));
    s = replaceAll(s, "(BINNING)", stringprintf("%02i", binning));
    s = replaceAll(s, "(FPGA0)", stringprintf("%012llu", fpgacounts_begin()));
    s = replaceAll(s, "(FPGAN)", stringprintf("%08llu", fpgacounts_N()));
    return s;
}

uint64_t assembled_chunk::fpgacounts_begin() const {
    return isample * fpga_counts_per_sample;
}

uint64_t assembled_chunk::fpgacounts_end() const {
    return isample * this->fpga_counts_per_sample +
        constants::nt_per_assembled_chunk * this->fpga_counts_per_sample;
}
=======
>>>>>>> 65624890

uint64_t assembled_chunk::fpgacounts_N() const {
    return constants::nt_per_assembled_chunk * this->fpga_counts_per_sample;
}

void assembled_chunk::fill_with_copy(const shared_ptr<assembled_chunk> &x)
{
    if (!x)
	throw runtime_error("assembled_chunk::fill_with_copy() called with empty pointer");
    if ((this->nupfreq != x->nupfreq) || (this->nt_per_packet != x->nt_per_packet))
	throw runtime_error("assembled_chunk::fill_with_copy() called on non-conformable chunks");

    if (x.get() == this)
	return;

    memcpy(this->data, x->data, ndata);
    memcpy(this->scales, x->scales, nscales * sizeof(float));
    memcpy(this->offsets, x->offsets, nscales * sizeof(float));
}


// Used in unit tests
void assembled_chunk::randomize(std::mt19937 &rng)
{
    for (int i = 0; i < ndata; i++) {
	// Assign ~10% probability to 0x00 or 0xff
	int x = randint(rng, -25, 281);
	x = max(x, 0);
	x = min(x, 255);
	this->data[i] = uint8_t(x);
    }

    uniform_rand(rng, this->scales, nscales);
    uniform_rand(rng, this->offsets, nscales);
}


// virtual member function; any changes made here should be reflected in override fast_assembled_chunk::add_packet().
void assembled_chunk::add_packet(const intensity_packet &packet)
{
    uint64_t packet_t0 = packet.fpga_count / uint64_t(fpga_counts_per_sample);

    // Offset relative to beginning of packet
    uint64_t t0 = packet_t0 - isample;
    
    // The runtime checks in intensity_network_stream::_process_packet() should
    // ensure that the following checks are redundant.  I decided to include the 
    // redundant checks here in the "generic" assembled_chunk::add_packet(), but 
    // omit them in fast_assembled_chunk::add_packet().

    bool bad = ((packet.nbeams != 1) ||
		(packet.nupfreq != this->nupfreq) ||
		(packet.ntsamp != this->nt_per_packet) ||
		(packet.fpga_counts_per_sample != this->fpga_counts_per_sample) ||
		(packet.fpga_count % (fpga_counts_per_sample * nt_per_packet)) ||
		(packet.beam_ids[0] != this->beam_id) ||
		(packet_t0 < isample) ||
		(packet_t0 + nt_per_packet > isample + constants::nt_per_assembled_chunk));

    if (_unlikely(bad))
	throw runtime_error("ch_frb_io: internal error in assembled_chunk::add_packet()");

    for (int f = 0; f < packet.nfreq_coarse; f++) {
	int coarse_freq_id = packet.coarse_freq_ids[f];

	this->scales[coarse_freq_id*nt_coarse + (t0/nt_per_packet)] = packet.scales[f];
	this->offsets[coarse_freq_id*nt_coarse + (t0/nt_per_packet)] = packet.offsets[f];

	for (int u = 0; u < nupfreq; u++) {
	    memcpy(data + (coarse_freq_id*nupfreq + u) * constants::nt_per_assembled_chunk + t0, 
		   packet.data + (f*nupfreq + u) * nt_per_packet,
		   nt_per_packet);
	}
    }
}


// virtual member function; any changes made here should be reflected in override fast_assembled_chunk::decode().
void assembled_chunk::decode(float *intensity, float *weights, int stride) const
{
    if (!intensity || !weights)
	throw runtime_error("ch_frb_io: null pointer passed to assembled_chunk::decode()");	
    if (stride < constants::nt_per_assembled_chunk)
	throw runtime_error("ch_frb_io: bad stride passed to assembled_chunk::decode()");

    for (int if_coarse = 0; if_coarse < constants::nfreq_coarse_tot; if_coarse++) {
	const float *scales_f = this->scales + if_coarse * nt_coarse;
	const float *offsets_f = this->offsets + if_coarse * nt_coarse;
	
	for (int if_fine = if_coarse*nupfreq; if_fine < (if_coarse+1)*nupfreq; if_fine++) {
	    const uint8_t *src_f = this->data + if_fine * constants::nt_per_assembled_chunk;
	    float *int_f = intensity + if_fine * stride;
	    float *wt_f = weights + if_fine * stride;

	    for (int it_coarse = 0; it_coarse < nt_coarse; it_coarse++) {
		float scale = scales_f[it_coarse];
		float offset = offsets_f[it_coarse];
		
		for (int it_fine = it_coarse*nt_per_packet; it_fine < (it_coarse+1)*nt_per_packet; it_fine++) {
		    float x = float(src_f[it_fine]);
		    int_f[it_fine] = scale*x + offset;
		    wt_f[it_fine] = ((x==0) || (x==255)) ? 0.0 : 1.0;
		}
	    }
	}
    }
}

void assembled_chunk::decode_subset(float *intensity, float *weights,
                                    int t0, int NT, int stride) const {
    if (!intensity || !weights)
	throw runtime_error("ch_frb_io: null pointer passed to assembled_chunk::decode_subset()");
    if (stride < NT)
	throw runtime_error("ch_frb_io: bad stride passed to assembled_chunk::decode_subset()");
    if (NT > constants::nt_per_assembled_chunk)
	throw runtime_error("ch_frb_io: bad NT passed to assembled_chunk::decode_subset()");

    for (int if_coarse = 0; if_coarse < constants::nfreq_coarse_tot; if_coarse++) {
	const float * scales_f = this->scales  + if_coarse * nt_coarse;
	const float *offsets_f = this->offsets + if_coarse * nt_coarse;

	for (int if_fine = if_coarse*nupfreq; if_fine < (if_coarse+1)*nupfreq; if_fine++) {
	    const uint8_t *src_f = this->data + if_fine * constants::nt_per_assembled_chunk;
	    float *int_f = intensity + if_fine * stride;
	    float * wt_f = weights   + if_fine * stride;

            for (int i=0; i<NT; i++) {
                int it = t0 + i;
                int it_coarse = it / nt_per_packet;

		float scale  =  scales_f[it_coarse];
		float offset = offsets_f[it_coarse];

                float x = float(src_f[it]);
                int_f[i] = scale*x + offset;
                wt_f [i] = ((x==0) || (x==255)) ? 0.0 : 1.0;
	    }
	}
    }
}

assembled_chunk* assembled_chunk::downsample(assembled_chunk* dest,
                                             const assembled_chunk* src1,
                                             const assembled_chunk* src2) {

    if (src1->beam_id != src2->beam_id)
        throw runtime_error("ch_frb_io: assembled_chunk::downsample: mismatched beam_id");
    if (src1->nupfreq != src2->nupfreq)
        throw runtime_error("ch_frb_io: assembled_chunk::downsample: mismatched nupfreq");
    if (src1->nt_coarse != src2->nt_coarse)
        throw runtime_error("ch_frb_io: assembled_chunk::downsample: mismatched nt_coarse");
    if (src1->nt_per_packet != src2->nt_per_packet)
        throw runtime_error("ch_frb_io: assembled_chunk::downsample: mismatched nt_per_packet");
    if (src1->nscales != src2->nscales)
        throw runtime_error("ch_frb_io: assembled_chunk::downsample: mismatched nscales");
    if (src1->ndata != src2->ndata)
        throw runtime_error("ch_frb_io: assembled_chunk::downsample: mismatched ndata");

    if (src1->binning != src2->binning)
        throw runtime_error("ch_frb_io: assembled_chunk::downsample: mismatched binning");

    if (src1->ichunk >= src2->ichunk)
        throw runtime_error("ch_frb_io: assembled_chunk::downsample: expected src1 to have earlier ichunk than src2");

    if (!dest) {
        unique_ptr<assembled_chunk> up = assembled_chunk::make(src1->beam_id, src1->nupfreq, src1->nt_per_packet, 2 * src1->fpga_counts_per_sample, src1->ichunk);
        dest = up.release();
    }

    if (src1->beam_id != dest->beam_id)
        throw runtime_error("ch_frb_io: assembled_chunk::downsample: mismatched dest beam_id");
    if (src1->nupfreq != dest->nupfreq)
        throw runtime_error("ch_frb_io: assembled_chunk::downsample: mismatched dest nupfreq");
    if (src1->nt_coarse != dest->nt_coarse)
        throw runtime_error("ch_frb_io: assembled_chunk::downsample: mismatched dest nt_coarse");
    if (src1->nt_per_packet != dest->nt_per_packet)
        throw runtime_error("ch_frb_io: assembled_chunk::downsample: mismatched dest nt_per_packet");
    if (src1->nscales != dest->nscales)
        throw runtime_error("ch_frb_io: assembled_chunk::downsample: mismatched dest nscales");
    if (src1->ndata != dest->ndata)
        throw runtime_error("ch_frb_io: assembled_chunk::downsample: mismatched dest ndata");

    float* dest_scales  = dest->scales;
    float* dest_offsets = dest->offsets;
    bool temp_scales = false;
    if (src1 == dest) {
        // enable in-place downsampling
        dest_scales  = (float*)malloc(src1->nscales * sizeof(float));
        dest_offsets = (float*)malloc(src1->nscales * sizeof(float));
        temp_scales = true;
    }

    // Compute destination offset + scale.
    // first half of destination offset + scale comes from src1.
    for (int i=0; i<src1->nscales/2; i++) {
        float scale_1  = src1->scales [2*i];
        float offset_1 = src1->offsets[2*i];
        float scale_2  = src1->scales [2*i+1];
        float offset_2 = src1->offsets[2*i+1];

        // Lower and upper limits of each offset, scale
        // choice... ignoring the fact that 0 and 255 are
        // marker values for masked values.
        float lo = min(offset_1, offset_2);
        float hi = max(offset_1 + scale_1 * 255., offset_2 + scale_2 * 255.);

        // Make the new range contain the old range.  (The
        // data may fill a smaller range than this...)
        dest_scales [i]  = (hi - lo) / 255.;
        dest_offsets[i] = lo;
    }
    // second half of destination offset + scale comes from src2.
    for (int i=0; i<src2->nscales/2; i++) {
        float scale_1  = src2->scales [2*i];
        float offset_1 = src2->offsets[2*i];
        float scale_2  = src2->scales [2*i+1];
        float offset_2 = src2->offsets[2*i+1];

        // Lower and upper limits of each offset, scale
        // choice... ignoring the fact that 0 and 255 are
        // marker values for masked values.
        float lo = min(offset_1, offset_2);
        float hi = max(offset_1 + scale_1 * 255., offset_2 + scale_2 * 255.);

        // Make the new range contain the old range.  (The
        // data may fill a smaller range than this...)
        dest_scales [src1->nscales/2 + i]  = (hi - lo) / 255.;
        dest_offsets[src1->nscales/2 + i] = lo;
    }

    const int nupfreq = src1->nupfreq;
    const int nt_coarse = src1->nt_coarse;
    const int nt_per_packet = src1->nt_per_packet;

    for (int if_coarse = 0; if_coarse < constants::nfreq_coarse_tot; if_coarse++) {
	const float *scales_1  = src1->scales  + if_coarse * nt_coarse;
	const float *offsets_1 = src1->offsets + if_coarse * nt_coarse;
	const float *scales_2  = src2->scales  + if_coarse * nt_coarse;
	const float *offsets_2 = src2->offsets + if_coarse * nt_coarse;
	const float *scales_d  = dest_scales   + if_coarse * nt_coarse;
	const float *offsets_d = dest_offsets  + if_coarse * nt_coarse;

	for (int if_fine = if_coarse*nupfreq; if_fine < (if_coarse+1)*nupfreq; if_fine++) {
	    const uint8_t *data_1 = src1->data + if_fine * constants::nt_per_assembled_chunk;
	    const uint8_t *data_2 = src2->data + if_fine * constants::nt_per_assembled_chunk;

	    uint8_t *data_d = dest->data + if_fine * constants::nt_per_assembled_chunk;
            // First half of data comes from src1
	    for (int it_coarse = 0; it_coarse < nt_coarse; it_coarse++) {
		float scale  = scales_1 [it_coarse];
		float offset = offsets_1[it_coarse];

                float iscale_d = 1./scales_d[it_coarse / 2];
                float offset_d =   offsets_d[it_coarse / 2];

		for (int it_fine = (it_coarse*nt_per_packet)/2; it_fine < ((it_coarse+1)*nt_per_packet)/2; it_fine++) {
		    uint8_t d1 = data_1[it_fine * 2    ];
		    uint8_t d2 = data_1[it_fine * 2 + 1];
                    int wtd = 0;
                    float xd = 0;
                    if (!(d1 == 0 || d1 == 255)) {
                        wtd++;
                        xd += offset + (float)d1 * scale;
                    }
                    if (!(d2 == 0 || d2 == 255)) {
                        wtd++;
                        xd += offset + (float)d2 * scale;
                    }
                    if (wtd == 0)
                        data_d[it_fine] = 0;
                    else {
                        xd /= (float)wtd;
                        xd = (xd - offset_d) * iscale_d;
                        // FIXME -- round?
                        data_d[it_fine] = (uint8_t)lround(xd);
                    }
		}
	    }

	    data_d += constants::nt_per_assembled_chunk / 2;
            // Second half of data comes from src2
	    for (int it_coarse = 0; it_coarse < nt_coarse; it_coarse++) {
		float scale  = scales_2 [it_coarse];
		float offset = offsets_2[it_coarse];

                float iscale_d = 1./scales_d[nt_coarse / 2 + it_coarse / 2];
                float offset_d =   offsets_d[nt_coarse / 2 + it_coarse / 2];

		for (int it_fine = (it_coarse*nt_per_packet)/2; it_fine < ((it_coarse+1)*nt_per_packet)/2; it_fine++) {
		    uint8_t d1 = data_2[it_fine * 2    ];
		    uint8_t d2 = data_2[it_fine * 2 + 1];
                    int wtd = 0;
                    float xd = 0;
                    if (!(d1 == 0 || d1 == 255)) {
                        wtd++;
                        xd += offset + (float)d1 * scale;
                    }
                    if (!(d2 == 0 || d2 == 255)) {
                        wtd++;
                        xd += offset + (float)d2 * scale;
                    }
                    if (wtd == 0)
                        data_d[it_fine] = 0;
                    else {
                        xd /= (float)wtd;
                        xd = (xd - offset_d) * iscale_d;
                        // FIXME -- round?
                        data_d[it_fine] = (uint8_t)lround(xd);
                    }
		}
	    }
	}
    }
    if (temp_scales) {
        memcpy(dest->scales,  dest_scales,  src1->nscales * sizeof(float));
        memcpy(dest->offsets, dest_offsets, src1->nscales * sizeof(float));
        free(dest_scales);
        free(dest_offsets);

        // When downsampling in place, update the sampling.
        dest->fpga_counts_per_sample = 2 * src1->fpga_counts_per_sample;
    }
    dest->binning = src1->binning * 2;

    return dest;
}


unique_ptr<assembled_chunk> assembled_chunk::make(int beam_id_, int nupfreq_, int nt_per_packet_, int fpga_counts_per_sample_, uint64_t ichunk_, bool force_reference, bool force_fast)
{
    // FIXME -- if C++14 is available, use make_unique()
    if (force_reference && force_fast)
        throw runtime_error("ch_frb_io: assembled_chunk::make(): both force_reference and force_fast were set!");

#ifdef __AVX2__
    if (force_fast ||
        ((nt_per_packet_ == 16) && (nupfreq_ % 2 == 0) && !force_reference))
	return unique_ptr<fast_assembled_chunk>(new fast_assembled_chunk(beam_id_, nupfreq_, nt_per_packet_, fpga_counts_per_sample_, ichunk_));
#else
    if (force_fast)
        throw runtime_error("ch_frb_io: assembled_chunk::make(): force_fast set on a machine without AVX2!");
#endif

    return unique_ptr<assembled_chunk>(new assembled_chunk(beam_id_, nupfreq_, nt_per_packet_, fpga_counts_per_sample_, ichunk_));
}


void assembled_chunk::write_hdf5_file(const string &filename)
{
    bool write = true;
    bool clobber = true;
    hdf5_file f(filename, write, clobber);

    string chunkname = "/assembled-chunk-beam" + to_string(beam_id)
        + "-ichunk" + to_string(ichunk);
    bool create = true;
    hdf5_group g_chunk(f, chunkname, create);

    // Header
    g_chunk.write_attribute("beam_id", this->beam_id);
    g_chunk.write_attribute("nupfreq", this->nupfreq);
    g_chunk.write_attribute("nt_per_packet", this->nt_per_packet);
    g_chunk.write_attribute("fpga_counts_per_sample", this->fpga_counts_per_sample);
    g_chunk.write_attribute("nt_coarse", this->nt_coarse);
    g_chunk.write_attribute("nscales", this->nscales);
    g_chunk.write_attribute("ndata", this->ndata);
    g_chunk.write_attribute("ichunk", this->ichunk);
    g_chunk.write_attribute("isample", this->isample);

    // Offset & scale vectors
    vector<hsize_t> scaleshape = { (hsize_t)constants::nfreq_coarse_tot,
                                   (hsize_t)this->nt_coarse };
    g_chunk.write_dataset("scales",  this->scales,  scaleshape);
    g_chunk.write_dataset("offsets", this->offsets, scaleshape);

    // Raw data
    int bitshuffle = 0;
    vector<hsize_t> datashape = {
        (hsize_t)constants::nfreq_coarse_tot,
        (hsize_t)nupfreq,
        (hsize_t)constants::nt_per_assembled_chunk };
    unique_ptr<hdf5_extendable_dataset<uint8_t> > data_dataset =
        make_unique<hdf5_extendable_dataset<uint8_t> >(g_chunk, "data", datashape, 2, bitshuffle);
    data_dataset->write(this->data, datashape);
    // close
    data_dataset = unique_ptr<hdf5_extendable_dataset<uint8_t> > ();
}

void assembled_chunk::write_msgpack_file(const string &filename)
{
    FILE* f = fopen(filename.c_str(), "w+");
    if (!f)
        throw runtime_error("ch_frb_io: failed to open file " + filename + " for writing an assembled_chunk in msgpack format: " + strerror(errno));
    // msgpack buffer that will write to file "f"
    msgpack::fbuffer buffer(f);
    // Construct a shared_ptr from this, carefully
    shared_ptr<assembled_chunk> shthis(shared_ptr<assembled_chunk>(), this);
    msgpack::pack(buffer, shthis);
    if (fclose(f))
        throw runtime_error("ch_frb_io: failed to close assembled_chunk msgpack file " + filename + string(strerror(errno)));
}

shared_ptr<assembled_chunk> assembled_chunk::read_msgpack_file(const string &filename)
{
    struct stat st;
    if (stat(filename.c_str(), &st)) {
        throw runtime_error("ch_frb_io: failed to stat file " + filename + " for reading an assembled_chunk in msgpack format: " + strerror(errno));
    }
    size_t len = st.st_size;
    FILE* f = fopen(filename.c_str(), "r");
    if (!f)
        throw runtime_error("ch_frb_io: failed to open file " + filename + " for reading an assembled_chunk in msgpack format: " + strerror(errno));

    unique_ptr<char> fdata(new char[len]);

    size_t nr = fread(fdata.get(), 1, len, f);
    if (nr != len)
        throw runtime_error("ch_frb_io: failed to read " + to_string(len) + " from file " + filename + " for reading an assembled_chunk in msgpack format: " + strerror(errno));
    fclose(f);

    msgpack::object_handle oh = msgpack::unpack(fdata.get(), len);
    msgpack::object obj = oh.get();
    shared_ptr<assembled_chunk> ch;
    obj.convert(ch);
    return ch;
}


}  // namespace ch_frb_io<|MERGE_RESOLUTION|>--- conflicted
+++ resolved
@@ -45,7 +45,6 @@
     free(offsets);
 }
 
-<<<<<<< HEAD
 static string 
 __attribute__ ((format(printf,1,2)))
 stringprintf(const char* format, ...) {
@@ -95,21 +94,6 @@
     s = replaceAll(s, "(FPGA0)", stringprintf("%012llu", fpgacounts_begin()));
     s = replaceAll(s, "(FPGAN)", stringprintf("%08llu", fpgacounts_N()));
     return s;
-}
-
-uint64_t assembled_chunk::fpgacounts_begin() const {
-    return isample * fpga_counts_per_sample;
-}
-
-uint64_t assembled_chunk::fpgacounts_end() const {
-    return isample * this->fpga_counts_per_sample +
-        constants::nt_per_assembled_chunk * this->fpga_counts_per_sample;
-}
-=======
->>>>>>> 65624890
-
-uint64_t assembled_chunk::fpgacounts_N() const {
-    return constants::nt_per_assembled_chunk * this->fpga_counts_per_sample;
 }
 
 void assembled_chunk::fill_with_copy(const shared_ptr<assembled_chunk> &x)
