--- conflicted
+++ resolved
@@ -58,21 +58,10 @@
     this->_check_invariants();
 }
 
-
-<<<<<<< HEAD
-assembled_chunk_ringbuf::~assembled_chunk_ringbuf()
-{
-    pthread_cond_destroy(&this->cond_assembled_chunks_added);
-    pthread_mutex_destroy(&this->lock);
-}
-
-
 void assembled_chunk_ringbuf::set_frame0(uint64_t f0) {
     frame0_nano = f0;
 }
 
-=======
->>>>>>> d5ff5737
 void assembled_chunk_ringbuf::print_state() 
 {
     guard_t lock(mutx);
@@ -473,16 +462,10 @@
     // Make thread-local copies with lock held.
     string loc_stream_pattern = this->stream_pattern;
     int loc_stream_priority = this->stream_priority;
-<<<<<<< HEAD
     bool loc_stream_rfi_mask = this->stream_rfi_mask;
     
-    pthread_cond_broadcast(&this->cond_assembled_chunks_added);
-    pthread_mutex_unlock(&this->lock);
-=======
-
     this->cond_assembled_chunks_added.notify_all();
     lock.unlock();
->>>>>>> d5ff5737
 
     // Stream new chunk to disk (if 'stream_pattern' is a nonempty string).
     // It's better to do this processing without the lock held, we just need to use
@@ -661,22 +644,17 @@
     this->_put_assembled_chunk(active_chunk0, event_counts);
     this->_put_assembled_chunk(active_chunk1, event_counts);
 
-    ulock_t lock(mutx);
-
-    if (doneflag)
-	throw runtime_error("ch_frb_io: internal error: doneflag already set in assembled_chunk_ringbuf::end_stream()");
-
-    // Wake up processing thread, if it is waiting for data
-    this->cond_assembled_chunks_added.notify_all();
-
-    // With lock held
-    this->doneflag = true;
-<<<<<<< HEAD
-    this->final_fpga = loc_final_fpga;
-    
-    pthread_mutex_unlock(&this->lock);
-=======
->>>>>>> d5ff5737
+    {
+        ulock_t lock(mutx);
+        if (doneflag)
+            throw runtime_error("ch_frb_io: internal error: doneflag already set in assembled_chunk_ringbuf::end_stream()");
+
+        // With lock held
+        this->doneflag = true;
+        this->final_fpga = loc_final_fpga;
+        // Wake up processing thread, if it is waiting for data
+        this->cond_assembled_chunks_added.notify_all();
+    }
 }
 
 
