--- conflicted
+++ resolved
@@ -651,16 +651,10 @@
         this->cond_assembled_chunks_added.wait(lock);
     }
 
-<<<<<<< HEAD
-=======
-    pthread_mutex_unlock(&this->lock);
-
     if (chunk) {
         assert(chunk->fpga_end > this->max_fpga_retrieved);
         this->max_fpga_retrieved = chunk->fpga_end;
     }
-
->>>>>>> 6b725c56
     return chunk;
 }
 
