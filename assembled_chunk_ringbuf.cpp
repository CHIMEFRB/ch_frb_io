#include <iostream>
#include "ch_frb_io_internals.hpp"

using namespace std;

namespace ch_frb_io {
#if 0
};  // pacify emacs c-mode!
#endif


assembled_chunk_ringbuf::assembled_chunk_ringbuf(const intensity_network_stream::initializer &ini_params_, int beam_id_, int nupfreq_,
						 int nt_per_packet_, uint64_t fpga_counts_per_sample_, uint64_t fpga_count0) :
    ini_params(ini_params_),
    beam_id(beam_id_),
    nupfreq(nupfreq_),
    nt_per_packet(nt_per_packet_),
    fpga_counts_per_sample(fpga_counts_per_sample_)
{
    if ((beam_id < 0) || (beam_id > constants::max_allowed_beam_id))
	throw runtime_error("ch_frb_io: bad beam_id passed to assembled_chunk_ringbuf constructor");
    if ((nupfreq < 0) || (nupfreq > constants::max_allowed_nupfreq))
	throw runtime_error("ch_frb_io: bad nupfreq value passed to assembled_chunk_ringbuf constructor");
    if ((nt_per_packet <= 0) || (constants::nt_per_assembled_chunk % nt_per_packet != 0))
	throw runtime_error("ch_frb_io: internal error: assembled_chunk_ringbuf::nt_per_packet must be a divisor of constants::nt_per_assembled_chunk");
    if ((fpga_counts_per_sample <= 0) || (fpga_counts_per_sample > constants::max_allowed_fpga_counts_per_sample))
	throw runtime_error("ch_frb_io: bad fpga_counts_per_sample value passed to assembled_chunk_ringbuf constructor");
    if (fpga_count0 % fpga_counts_per_sample != 0)
	throw runtime_error("ch_frb_io: assembled_chunk_ringbuf constructor: fpga_count0 was not a multiple of fpga_counts_per_sample");

#ifndef __AVX2__
    if (ini_params.mandate_fast_kernels)
	throw runtime_error("ch_frb_io: the 'mandate_fast_kernels' flag was set, but this machine does not have the AVX2 instruction set");
#endif

    uint64_t packet_t0 = fpga_count0 / fpga_counts_per_sample;
    uint64_t ichunk = packet_t0 / constants::nt_per_assembled_chunk;

    this->active_chunk0 = this->_make_assembled_chunk(ichunk);
    this->active_chunk1 = this->_make_assembled_chunk(ichunk+1);
    this->assembled_ringbuf_pos  = ichunk;
    this->assembled_ringbuf_size = 0;

    pthread_mutex_init(&this->lock, NULL);
    pthread_cond_init(&this->cond_assembled_chunks_added, NULL);
}


assembled_chunk_ringbuf::~assembled_chunk_ringbuf()
{
    pthread_cond_destroy(&this->cond_assembled_chunks_added);
    pthread_mutex_destroy(&this->lock);
}

vector<shared_ptr<assembled_chunk> >
assembled_chunk_ringbuf::get_ringbuf_snapshot()
{
    vector<shared_ptr<assembled_chunk> > ring(assembled_ringbuf_size);
    pthread_mutex_lock(&this->lock);
    // The chunks waiting to be consumed by get_assembled_chunk() are
    // from assembled_ringbuf_pos to assembled_ringbuf_pos +
    // assembled_ringbuf_size - 1; one after that is the oldest chunk
    // in the buffer; that's where we start reading.
    uint64_t i0 = this->assembled_ringbuf_pos + this->assembled_ringbuf_size;
    for (uint64_t off=0; off<constants::assembled_ringbuf_capacity; off++) {
        uint64_t i = (i0 + off) % constants::assembled_ringbuf_capacity;
        if (assembled_ringbuf[i])
            // Here we make a copy of the shared_ptr, thus preserving the chunk
            ring.push_back(assembled_ringbuf[i]);
    }
    pthread_mutex_unlock(&this->lock);
    return ring;
}

void assembled_chunk_ringbuf::get_ringbuf_size(uint64_t* ringbuf_chunk,
                                               uint64_t* ringbuf_size,
                                               uint64_t* ringbuf_capacity,
                                               uint64_t* ringbuf_nelements,
                                               uint64_t* ringbuf_oldest) {
    pthread_mutex_lock(&this->lock);
    if (ringbuf_chunk)
        *ringbuf_chunk = this->assembled_ringbuf_pos;
    if (ringbuf_size)
        *ringbuf_size = this->assembled_ringbuf_size;
    if (ringbuf_capacity)
        *ringbuf_capacity = constants::assembled_ringbuf_capacity;
    if (ringbuf_nelements) {
        uint64_t n = 0;
        for (uint64_t i=0; i<constants::assembled_ringbuf_capacity; i++)
            if (assembled_ringbuf[i])
                n++;
        *ringbuf_nelements = n;
    }
    if (ringbuf_oldest) {
        // rb_pos + rb_size is the index of the oldest chunk, unless
        // we haven't filled the ringbuf and looped around yet.
        uint64_t i0 = this->assembled_ringbuf_pos + this->assembled_ringbuf_size;
        *ringbuf_oldest = 0;
        for (uint64_t off=0; off<constants::assembled_ringbuf_capacity; off++) {
            uint64_t i = (i0 + off) % constants::assembled_ringbuf_capacity;
            // the first non-NULL chunk is the one we want
            if (assembled_ringbuf[i]) {
                *ringbuf_oldest = assembled_ringbuf[i]->ichunk;
                break;
            }
        }
    }
    pthread_mutex_unlock(&this->lock);
}

void assembled_chunk_ringbuf::put_unassembled_packet(const intensity_packet &packet, int64_t *event_counts)
{
    // We test these pointers instead of 'doneflag' so that we don't need to acquire the lock in every call.
    if (_unlikely(!active_chunk0 || !active_chunk1))
	throw runtime_error("ch_frb_io: internal error: assembled_chunk_ringbuf::put_unassembled_packet() called after end_stream()");

    uint64_t packet_t0 = packet.fpga_count / packet.fpga_counts_per_sample;
    uint64_t packet_ichunk = packet_t0 / constants::nt_per_assembled_chunk;
    uint64_t active_ichunk = assembled_ringbuf_pos + assembled_ringbuf_size;

    if (packet_ichunk >= active_ichunk + 2) {
	//
	// If we receive a packet whose timestamps extend past the range of our current
	// assembly buffer, then we advance the buffer and send an assembled_chunk to the
	// "downstream" thread.
	//
	// A design decision here: for a packet which is far in the future, we advance the 
	// buffer by one assembled_chunk, rather than advancing all the way to the packet
	// timestamp.  This is to avoid a situation where a single rogue packet timestamped
	// in the far future effectively kills the L1 node.
	//
	this->_put_assembled_chunk(active_chunk0, event_counts);
        // after _put_assembled_chunk(), active_chunk0 has been reset.
	//active_chunk0 = active_chunk1;
        active_chunk0.swap(active_chunk1);
	active_chunk1 = this->_make_assembled_chunk(active_ichunk+2);
	active_ichunk++;
    }

    if (packet_ichunk == active_ichunk) {
	event_counts[intensity_network_stream::event_type::assembler_hit]++;
	active_chunk0->add_packet(packet);
    }
    else if (packet_ichunk == active_ichunk+1) {
	event_counts[intensity_network_stream::event_type::assembler_hit]++;
	active_chunk1->add_packet(packet);
    }
    else {
	event_counts[intensity_network_stream::event_type::assembler_miss]++;
	if (_unlikely(ini_params.throw_exception_on_assembler_miss))
	    throw runtime_error("ch_frb_io: assembler miss occurred, and this stream was constructed with the 'throw_exception_on_assembler_miss' flag");
    }
}


void assembled_chunk_ringbuf::_put_assembled_chunk(unique_ptr<assembled_chunk> &chunk, int64_t *event_counts)
{
    if (!chunk)
	throw runtime_error("ch_frb_io: internal error: empty pointer passed to assembled_chunk_ringbuf::_put_unassembled_packet()");

    pthread_mutex_lock(&this->lock);

    if (this->doneflag) {
	pthread_mutex_unlock(&this->lock);
        chunk.reset();
	throw runtime_error("ch_frb_io: internal error: assembled_chunk_ringbuf::put_unassembled_packet() called after end_stream()");
    }

    if (assembled_ringbuf_size < constants::assembled_ringbuf_capacity) {
	// Add chunk to ring buffer
	int i = (assembled_ringbuf_pos + assembled_ringbuf_size) % constants::assembled_ringbuf_capacity;
	this->assembled_ringbuf[i] = shared_ptr<assembled_chunk>(chunk.release());
	this->assembled_ringbuf_size++;
	
	pthread_cond_broadcast(&this->cond_assembled_chunks_added);
	pthread_mutex_unlock(&this->lock);
	event_counts[intensity_network_stream::event_type::assembled_chunk_queued]++;
	return;
    }

    // If we get here, the ring buffer was full.
    pthread_mutex_unlock(&this->lock);
    event_counts[intensity_network_stream::event_type::assembled_chunk_dropped]++;
    chunk.reset();

    if (ini_params.emit_warning_on_buffer_drop)
	cerr << "ch_frb_io: warning: processing thread is running too slow, dropping assembled_chunk\n";
    if (ini_params.throw_exception_on_buffer_drop)
	throw runtime_error("ch_frb_io: assembled_chunk was dropped and stream was constructed with 'throw_exception_on_buffer_drop' flag");
}


shared_ptr<assembled_chunk> assembled_chunk_ringbuf::get_assembled_chunk()
{
    pthread_mutex_lock(&this->lock);

    for (;;) {
	if (assembled_ringbuf_size > 0) {
	    int i = assembled_ringbuf_pos % constants::assembled_ringbuf_capacity;
	    shared_ptr<assembled_chunk> chunk = assembled_ringbuf[i];

	    this->assembled_ringbuf_pos++;
	    this->assembled_ringbuf_size--;
	    pthread_mutex_unlock(&this->lock);

	    if (!chunk)
		throw runtime_error("ch_frb_io: internal error: unexpected empty pointer in get_assembled_chunk()");

	    return chunk;
	}

	if (this->doneflag) {
	    // Ring buffer is empty and end_stream() has been called.
	    pthread_mutex_unlock(&this->lock);
	    return shared_ptr<assembled_chunk>();
	}
	
	// Wait for chunks to be added to the ring buffer.
	pthread_cond_wait(&this->cond_assembled_chunks_added, &this->lock);
    }
}


void assembled_chunk_ringbuf::end_stream(int64_t *event_counts)
{
    if (!active_chunk0 || !active_chunk1)
	throw runtime_error("ch_frb_io: internal error: empty pointers in assembled_chunk_ringbuf::end_stream(), this can happen if end_stream() is called twice");

    this->_put_assembled_chunk(active_chunk0, event_counts);
    this->_put_assembled_chunk(active_chunk1, event_counts);
    //this->active_chunk0 = this->active_chunk1 = unique_ptr<assembled_chunk> ();

    pthread_mutex_lock(&this->lock);

    if (doneflag) {
	pthread_mutex_unlock(&this->lock);
	throw runtime_error("ch_frb_io: internal error: doneflag already set in assembled_chunk_ringbuf::end_stream()");
    }

    // Wake up processing thread, if it is waiting for data
    pthread_cond_broadcast(&this->cond_assembled_chunks_added);

    this->doneflag = true;
    pthread_mutex_unlock(&this->lock);
}


<<<<<<< HEAD
std::unique_ptr<assembled_chunk> assembled_chunk_ringbuf::_make_assembled_chunk(uint64_t ichunk)
=======
shared_ptr<assembled_chunk> assembled_chunk_ringbuf::_make_assembled_chunk(uint64_t ichunk)
>>>>>>> 25464a6d
{
    bool force_ref  = false;
    bool force_fast = false;
    if (ini_params.mandate_fast_kernels)
        force_fast = true;
    else if (ini_params.mandate_reference_kernels)
        force_ref = true;
    return assembled_chunk::make(beam_id, nupfreq, nt_per_packet, fpga_counts_per_sample, ichunk, force_ref, force_fast);
}


}  // namespace ch_frb_io<|MERGE_RESOLUTION|>--- conflicted
+++ resolved
@@ -245,11 +245,7 @@
 }
 
 
-<<<<<<< HEAD
 std::unique_ptr<assembled_chunk> assembled_chunk_ringbuf::_make_assembled_chunk(uint64_t ichunk)
-=======
-shared_ptr<assembled_chunk> assembled_chunk_ringbuf::_make_assembled_chunk(uint64_t ichunk)
->>>>>>> 25464a6d
 {
     bool force_ref  = false;
     bool force_fast = false;
