--- conflicted
+++ resolved
@@ -31,13 +31,8 @@
     // pack member variables as an array.
     //std::cout << "Pack shared_ptr<assembled-chunk> into msgpack object..." << std::endl;
     uint8_t version = 1;
-<<<<<<< HEAD
-    // We are going to pack 20 items as a msgpack array (with mixed types)
-    o.pack_array(20);
-=======
-    // We are going to pack 18 items as a msgpack array (with mixed types)
-    o.pack_array(18);
->>>>>>> 35e9d208
+    // We are going to pack N items as a msgpack array (with mixed types)
+    o.pack_array(21);
     // Item 0: header string
     o.pack("assembled_chunk in msgpack format");
     // Item 1: version number
@@ -86,9 +81,12 @@
             std::cout << "Bitshuffle compressed to " << n << std::endl;
         }
     }
+    // Item[2]
     o.pack(compression);
+    // Item[3]
     o.pack(data_size);
 
+    // Item[4]...
     o.pack(ch->beam_id);
     o.pack(ch->nupfreq);
     o.pack(ch->nt_per_packet);
@@ -101,27 +99,31 @@
     o.pack(ch->binning);
     // PACK FLOATS AS BINARY
     int nscalebytes = ch->nscales * sizeof(float);
+    // Item[14]
     o.pack_bin(nscalebytes);
     o.pack_bin_body(reinterpret_cast<const char*>(ch->scales),
                     nscalebytes);
+    // Item[15]
     o.pack_bin(nscalebytes);
     o.pack_bin_body(reinterpret_cast<const char*>(ch->offsets),
                     nscalebytes);
+    // Item[16]
     o.pack_bin(data_size);
     o.pack_bin_body(reinterpret_cast<const char*>(data.get()), data_size);
-<<<<<<< HEAD
-
+
+    // Item[17]
+    o.pack(ch->frame0_nano);
+    // Item[18]
     o.pack(ch->nrfifreq);
     o.pack(ch->has_rfi_mask);
     if (ch->rfi_mask) {
+        // Item[20]
         o.pack_bin(ch->nrfimaskbytes);
         o.pack_bin_body(reinterpret_cast<const char*>(ch->rfi_mask), ch->nrfimaskbytes);
     } else {
+        // Item[20]
         o.pack_bin(0);
     }
-=======
-    o.pack(ch->frame0_nano);
->>>>>>> 35e9d208
 }
 
 namespace msgpack {
@@ -135,14 +137,11 @@
                                       std::shared_ptr<ch_frb_io::assembled_chunk>& ch) const {
         if (o.type != msgpack::type::ARRAY) throw msgpack::type_error();
         //std::cout << "convert msgpack object to shared_ptr<assembled_chunk>..." << std::endl;
-<<<<<<< HEAD
-        bool v11 = (o.via.array.size == 17);
-        bool v12 = (o.via.array.size == 20);
-        if (!(v11 || v12)) throw msgpack::type_error();
-=======
-        if (!((o.via.array.size == 17) ||
-              (o.via.array.size == 18))) throw msgpack::type_error();
->>>>>>> 35e9d208
+        // version 1.0?
+        bool v10 = (o.via.array.size == 17);
+        // version 1.1?
+        bool v11 = (o.via.array.size == 21);
+        if (!(v10 || v11)) throw msgpack::type_error();
         msgpack::object* arr = o.via.array.ptr;
 
         std::string header         = arr[0].as<std::string>();
@@ -169,7 +168,7 @@
         uint64_t ichunk = isample / ch_frb_io::constants::nt_per_assembled_chunk;
 
         uint64_t frame0_nano = 0;
-        if (o.via.array.size == 18)
+        if (v11)
             frame0_nano = arr[17].as<uint64_t>();
 
 	ch_frb_io::assembled_chunk::initializer ini_params;
@@ -181,9 +180,9 @@
 	ini_params.ichunk = ichunk;
         ini_params.frame0_nano = frame0_nano;
 
-        if (v12)
-            ini_params.nrfifreq = arr[17].as<int>();
-        
+        if (v11)
+            ini_params.nrfifreq = arr[18].as<int>();
+
         ch = ch_frb_io::assembled_chunk::make(ini_params);
 
         if (ch->nt_coarse != nt_coarse)
@@ -219,16 +218,16 @@
                 throw std::runtime_error("ch_frb_io: assembled_chunk msgpack bitshuffle decompression failure, code " + std::to_string(n));
         }
 
-        if (v12) {
-            ch->has_rfi_mask = arr[18].as<bool>();
+        if (v11) {
+            ch->has_rfi_mask = arr[19].as<bool>();
             if (ch->has_rfi_mask) {
                 uint nb = ch->nrfimaskbytes;
-                if (arr[19].via.bin.size != (uint)nb)
+                if (arr[20].via.bin.size != (uint)nb)
                     throw msgpack::type_error();
-                memcpy(ch->rfi_mask, arr[19].via.bin.ptr, nb);
+                memcpy(ch->rfi_mask, arr[20].via.bin.ptr, nb);
             }
         }
-        
+
         return o;
     }
 };
